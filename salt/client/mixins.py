--- conflicted
+++ resolved
@@ -389,14 +389,15 @@
                     try:
                         data['return'] = func(*args, **kwargs)
                     except TypeError as exc:
-<<<<<<< HEAD
-                        data['return'] = salt.utils.text.cli_info('Error: {exc}\nUsage:\n{doc}'.format(
-                            exc=exc, doc=func.__doc__), 'Passed invalid arguments')
+                        data['return'] = salt.utils.text.cli_info(
+                            'Error: {exc}\nUsage:\n{doc}'.format(
+                                exc=exc,
+                                doc=func.__doc__
+                            ),
+                            'Passed invalid arguments'
+                        )
                     except Exception as exc:
                         data['return'] = salt.utils.text.cli_info(six.text_type(exc), 'General error occurred')
-=======
-                        data['return'] = '\nPassed invalid arguments: {0}\n\nUsage:\n{1}'.format(exc, func.__doc__)
->>>>>>> 16b51a22
                     try:
                         data['success'] = self.context.get('retcode', 0) == 0
                     except AttributeError:
