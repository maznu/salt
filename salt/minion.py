# -*- coding: utf-8 -*-
'''
Routines to set up a minion
'''
# Import python libs
from __future__ import absolute_import, print_function, with_statement, unicode_literals
import os
import re
import sys
import copy
import time
import types
import signal
import random
import fnmatch
import logging
import threading
import traceback
import contextlib
import multiprocessing
from random import randint, shuffle
from stat import S_IMODE
import salt.serializers.msgpack
from binascii import crc32

# Import Salt Libs
# pylint: disable=import-error,no-name-in-module,redefined-builtin
from salt.ext import six
if six.PY3:
    import ipaddress
else:
    import salt.ext.ipaddress as ipaddress
from salt.ext.six.moves import range
from salt.utils.zeromq import zmq, ZMQDefaultLoop, install_zmq, ZMQ_VERSION_INFO

# pylint: enable=no-name-in-module,redefined-builtin
<<<<<<< HEAD

# Import third party libs
=======
import tornado

>>>>>>> 7ae3497b
HAS_RANGE = False
try:
    import seco.range
    HAS_RANGE = True
except ImportError:
    pass

HAS_PSUTIL = False
try:
    import salt.utils.psutil_compat as psutil
    HAS_PSUTIL = True
except ImportError:
    pass

HAS_RESOURCE = False
try:
    import resource
    HAS_RESOURCE = True
except ImportError:
    pass

try:
    import zmq.utils.monitor
    HAS_ZMQ_MONITOR = True
except ImportError:
    HAS_ZMQ_MONITOR = False

try:
    import salt.utils.win_functions
    HAS_WIN_FUNCTIONS = True
except ImportError:
    HAS_WIN_FUNCTIONS = False
# pylint: enable=import-error

# Import salt libs
import salt
import salt.client
import salt.crypt
import salt.loader
import salt.beacons
import salt.engines
import salt.payload
import salt.pillar
import salt.syspaths
import salt.utils.args
import salt.utils.context
import salt.utils.data
import salt.utils.error
import salt.utils.event
import salt.utils.files
import salt.utils.jid
import salt.utils.minion
import salt.utils.minions
import salt.utils.network
import salt.utils.platform
import salt.utils.process
import salt.utils.schedule
import salt.utils.ssdp
import salt.utils.user
import salt.utils.zeromq
import salt.defaults.exitcodes
import salt.cli.daemons
import salt.log.setup

import salt.utils.dictupdate
from salt.config import DEFAULT_MINION_OPTS
from salt.defaults import DEFAULT_TARGET_DELIM
from salt.utils.debug import enable_sigusr1_handler
from salt.utils.event import tagify
from salt.utils.odict import OrderedDict
from salt.utils.process import (default_signals,
                                SignalHandlingMultiprocessingProcess,
                                ProcessManager)
from salt.exceptions import (
    CommandExecutionError,
    CommandNotFoundError,
    SaltInvocationError,
    SaltReqTimeoutError,
    SaltClientError,
    SaltSystemExit,
    SaltDaemonNotRunning,
    SaltException,
)


import tornado.gen  # pylint: disable=F0401
import tornado.ioloop  # pylint: disable=F0401

log = logging.getLogger(__name__)

# To set up a minion:
# 1. Read in the configuration
# 2. Generate the function mapping dict
# 3. Authenticate with the master
# 4. Store the AES key
# 5. Connect to the publisher
# 6. Handle publications


def resolve_dns(opts, fallback=True):
    '''
    Resolves the master_ip and master_uri options
    '''
    ret = {}
    check_dns = True
    if (opts.get('file_client', 'remote') == 'local' and
            not opts.get('use_master_when_local', False)):
        check_dns = False
    # Since salt.log is imported below, salt.utils.network needs to be imported here as well
    import salt.utils.network

    if check_dns is True:
        try:
            if opts['master'] == '':
                raise SaltSystemExit
            ret['master_ip'] = salt.utils.network.dns_check(
                opts['master'],
                int(opts['master_port']),
                True,
                opts['ipv6'])
        except SaltClientError:
            if opts['retry_dns']:
                while True:
                    import salt.log
                    msg = ('Master hostname: \'{0}\' not found or not responsive. '
                           'Retrying in {1} seconds').format(opts['master'], opts['retry_dns'])
                    if salt.log.setup.is_console_configured():
                        log.error(msg)
                    else:
                        print('WARNING: {0}'.format(msg))
                    time.sleep(opts['retry_dns'])
                    try:
                        ret['master_ip'] = salt.utils.network.dns_check(
                            opts['master'],
                            int(opts['master_port']),
                            True,
                            opts['ipv6'])
                        break
                    except SaltClientError:
                        pass
            else:
                if fallback:
                    ret['master_ip'] = '127.0.0.1'
                else:
                    raise
        except SaltSystemExit:
            unknown_str = 'unknown address'
            master = opts.get('master', unknown_str)
            if master == '':
                master = unknown_str
            if opts.get('__role') == 'syndic':
                err = 'Master address: \'{0}\' could not be resolved. Invalid or unresolveable address. ' \
                      'Set \'syndic_master\' value in minion config.'.format(master)
            else:
                err = 'Master address: \'{0}\' could not be resolved. Invalid or unresolveable address. ' \
                      'Set \'master\' value in minion config.'.format(master)
            log.error(err)
            raise SaltSystemExit(code=42, msg=err)
    else:
        ret['master_ip'] = '127.0.0.1'

    if 'master_ip' in ret and 'master_ip' in opts:
        if ret['master_ip'] != opts['master_ip']:
            log.warning(
                'Master ip address changed from %s to %s',
                opts['master_ip'], ret['master_ip']
            )
    if opts['source_interface_name']:
        log.trace('Custom source interface required: %s', opts['source_interface_name'])
        interfaces = salt.utils.network.interfaces()
        log.trace('The following interfaces are available on this Minion:')
        log.trace(interfaces)
        if opts['source_interface_name'] in interfaces:
            if interfaces[opts['source_interface_name']]['up']:
                addrs = interfaces[opts['source_interface_name']]['inet'] if not opts['ipv6'] else\
                        interfaces[opts['source_interface_name']]['inet6']
                ret['source_ip'] = addrs[0]['address']
                log.debug('Using %s as source IP address', ret['source_ip'])
            else:
                log.warning('The interface %s is down so it cannot be used as source to connect to the Master',
                            opts['source_interface_name'])
        else:
            log.warning('%s is not a valid interface. Ignoring.', opts['source_interface_name'])
    elif opts['source_address']:
        ret['source_ip'] = salt.utils.network.dns_check(
            opts['source_address'],
            int(opts['source_ret_port']),
            True,
            opts['ipv6'])
        log.debug('Using %s as source IP address', ret['source_ip'])
    if opts['source_ret_port']:
        ret['source_ret_port'] = int(opts['source_ret_port'])
        log.debug('Using %d as source port for the ret server', ret['source_ret_port'])
    if opts['source_publish_port']:
        ret['source_publish_port'] = int(opts['source_publish_port'])
        log.debug('Using %d as source port for the master pub', ret['source_publish_port'])
    ret['master_uri'] = 'tcp://{ip}:{port}'.format(
        ip=ret['master_ip'], port=opts['master_port'])
    log.debug('Master URI: %s', ret['master_uri'])

    return ret


def prep_ip_port(opts):
    ret = {}
    # Use given master IP if "ip_only" is set or if master_ip is an ipv6 address without
    # a port specified. The is_ipv6 check returns False if brackets are used in the IP
    # definition such as master: '[::1]:1234'.
    if opts['master_uri_format'] == 'ip_only' or salt.utils.network.is_ipv6(opts['master']):
        ret['master'] = opts['master']
    else:
        ip_port = opts['master'].rsplit(':', 1)
        if len(ip_port) == 1:
            # e.g. master: mysaltmaster
            ret['master'] = ip_port[0]
        else:
            # e.g. master: localhost:1234
            # e.g. master: 127.0.0.1:1234
            # e.g. master: [::1]:1234
            # Strip off brackets for ipv6 support
            ret['master'] = ip_port[0].strip('[]')

            # Cast port back to an int! Otherwise a TypeError is thrown
            # on some of the socket calls elsewhere in the minion and utils code.
            ret['master_port'] = int(ip_port[1])
    return ret


def get_proc_dir(cachedir, **kwargs):
    '''
    Given the cache directory, return the directory that process data is
    stored in, creating it if it doesn't exist.
    The following optional Keyword Arguments are handled:

    mode: which is anything os.makedir would accept as mode.

    uid: the uid to set, if not set, or it is None or -1 no changes are
         made. Same applies if the directory is already owned by this
         uid. Must be int. Works only on unix/unix like systems.

    gid: the gid to set, if not set, or it is None or -1 no changes are
         made. Same applies if the directory is already owned by this
         gid. Must be int. Works only on unix/unix like systems.
    '''
    fn_ = os.path.join(cachedir, 'proc')
    mode = kwargs.pop('mode', None)

    if mode is None:
        mode = {}
    else:
        mode = {'mode': mode}

    if not os.path.isdir(fn_):
        # proc_dir is not present, create it with mode settings
        os.makedirs(fn_, **mode)

    d_stat = os.stat(fn_)

    # if mode is not an empty dict then we have an explicit
    # dir mode. So lets check if mode needs to be changed.
    if mode:
        mode_part = S_IMODE(d_stat.st_mode)
        if mode_part != mode['mode']:
            os.chmod(fn_, (d_stat.st_mode ^ mode_part) | mode['mode'])

    if hasattr(os, 'chown'):
        # only on unix/unix like systems
        uid = kwargs.pop('uid', -1)
        gid = kwargs.pop('gid', -1)

        # if uid and gid are both -1 then go ahead with
        # no changes at all
        if (d_stat.st_uid != uid or d_stat.st_gid != gid) and \
                [i for i in (uid, gid) if i != -1]:
            os.chown(fn_, uid, gid)

    return fn_


def load_args_and_kwargs(func, args, data=None, ignore_invalid=False):
    '''
    Detect the args and kwargs that need to be passed to a function call, and
    check them against what was passed.
    '''
    argspec = salt.utils.args.get_function_argspec(func)
    _args = []
    _kwargs = {}
    invalid_kwargs = []

    for arg in args:
        if isinstance(arg, dict) and arg.pop('__kwarg__', False) is True:
            # if the arg is a dict with __kwarg__ == True, then its a kwarg
            for key, val in six.iteritems(arg):
                if argspec.keywords or key in argspec.args:
                    # Function supports **kwargs or is a positional argument to
                    # the function.
                    _kwargs[key] = val
                else:
                    # **kwargs not in argspec and parsed argument name not in
                    # list of positional arguments. This keyword argument is
                    # invalid.
                    invalid_kwargs.append('{0}={1}'.format(key, val))
            continue

        else:
            string_kwarg = salt.utils.args.parse_input([arg], condition=False)[1]  # pylint: disable=W0632
            if string_kwarg:
                if argspec.keywords or next(six.iterkeys(string_kwarg)) in argspec.args:
                    # Function supports **kwargs or is a positional argument to
                    # the function.
                    _kwargs.update(string_kwarg)
                else:
                    # **kwargs not in argspec and parsed argument name not in
                    # list of positional arguments. This keyword argument is
                    # invalid.
                    for key, val in six.iteritems(string_kwarg):
                        invalid_kwargs.append('{0}={1}'.format(key, val))
            else:
                _args.append(arg)

    if invalid_kwargs and not ignore_invalid:
        salt.utils.args.invalid_kwargs(invalid_kwargs)

    if argspec.keywords and isinstance(data, dict):
        # this function accepts **kwargs, pack in the publish data
        for key, val in six.iteritems(data):
            _kwargs['__pub_{0}'.format(key)] = val

    return _args, _kwargs


def eval_master_func(opts):
    '''
    Evaluate master function if master type is 'func'
    and save it result in opts['master']
    '''
    if '__master_func_evaluated' not in opts:
        # split module and function and try loading the module
        mod_fun = opts['master']
        mod, fun = mod_fun.split('.')
        try:
            master_mod = salt.loader.raw_mod(opts, mod, fun)
            if not master_mod:
                raise KeyError
            # we take whatever the module returns as master address
            opts['master'] = master_mod[mod_fun]()
            # Check for valid types
            if not isinstance(opts['master'], (six.string_types, list)):
                raise TypeError
            opts['__master_func_evaluated'] = True
        except KeyError:
            log.error('Failed to load module %s', mod_fun)
            sys.exit(salt.defaults.exitcodes.EX_GENERIC)
        except TypeError:
            log.error('%s returned from %s is not a string', opts['master'], mod_fun)
            sys.exit(salt.defaults.exitcodes.EX_GENERIC)
        log.info('Evaluated master from module: %s', mod_fun)


def master_event(type, master=None):
    '''
    Centralized master event function which will return event type based on event_map
    '''
    event_map = {'connected': '__master_connected',
                 'disconnected': '__master_disconnected',
                 'failback': '__master_failback',
                 'alive': '__master_alive'}

    if type == 'alive' and master is not None:
        return '{0}_{1}'.format(event_map.get(type), master)

    return event_map.get(type, None)


class MinionBase(object):
    def __init__(self, opts):
        self.opts = opts

    @staticmethod
    def process_schedule(minion, loop_interval):
        try:
            if hasattr(minion, 'schedule'):
                minion.schedule.eval()
            else:
                log.error('Minion scheduler not initialized. Scheduled jobs will not be run.')
                return
            # Check if scheduler requires lower loop interval than
            # the loop_interval setting
            if minion.schedule.loop_interval < loop_interval:
                loop_interval = minion.schedule.loop_interval
                log.debug(
                    'Overriding loop_interval because of scheduled jobs.'
                )
        except Exception as exc:
            log.error('Exception %s occurred in scheduled job', exc)
        return loop_interval

    def process_beacons(self, functions):
        '''
        Evaluate all of the configured beacons, grab the config again in case
        the pillar or grains changed
        '''
        if 'config.merge' in functions:
            b_conf = functions['config.merge']('beacons', self.opts['beacons'], omit_opts=True)
            if b_conf:
                return self.beacons.process(b_conf, self.opts['grains'])  # pylint: disable=no-member
        return []

    @tornado.gen.coroutine
    def eval_master(self,
                    opts,
                    timeout=60,
                    safe=True,
                    failed=False,
                    failback=False):
        '''
        Evaluates and returns a tuple of the current master address and the pub_channel.

        In standard mode, just creates a pub_channel with the given master address.

        With master_type=func evaluates the current master address from the given
        module and then creates a pub_channel.

        With master_type=failover takes the list of masters and loops through them.
        The first one that allows the minion to create a pub_channel is then
        returned. If this function is called outside the minions initialization
        phase (for example from the minions main event-loop when a master connection
        loss was detected), 'failed' should be set to True. The current
        (possibly failed) master will then be removed from the list of masters.
        '''
        # return early if we are not connecting to a master
        if opts['master_type'] == 'disable':
            log.warning('Master is set to disable, skipping connection')
            self.connected = False
            raise tornado.gen.Return((None, None))

        # Run masters discovery over SSDP. This may modify the whole configuration,
        # depending of the networking and sets of masters.
        self._discover_masters()

        # check if master_type was altered from its default
        if opts['master_type'] != 'str' and opts['__role'] != 'syndic':
            # check for a valid keyword
            if opts['master_type'] == 'func':
                eval_master_func(opts)

            # if failover or distributed is set, master has to be of type list
            elif opts['master_type'] in ('failover', 'distributed'):
                if isinstance(opts['master'], list):
                    log.info(
                        'Got list of available master addresses: %s',
                        opts['master']
                    )

                    if opts['master_type'] == 'distributed':
                        master_len = len(opts['master'])
                        if master_len > 1:
                            secondary_masters = opts['master'][1:]
                            master_idx = crc32(opts['id']) % master_len
                            try:
                                preferred_masters = opts['master']
                                preferred_masters[0] = opts['master'][master_idx]
                                preferred_masters[1:] = [m for m in opts['master'] if m != preferred_masters[0]]
                                opts['master'] = preferred_masters
                                log.info('Distributed to the master at \'{0}\'.'.format(opts['master'][0]))
                            except (KeyError, AttributeError, TypeError):
                                log.warning('Failed to distribute to a specific master.')
                        else:
                            log.warning('master_type = distributed needs more than 1 master.')

                    if opts['master_shuffle']:
                        if opts['master_failback']:
                            secondary_masters = opts['master'][1:]
                            shuffle(secondary_masters)
                            opts['master'][1:] = secondary_masters
                        else:
                            shuffle(opts['master'])
                    opts['auth_tries'] = 0
                    if opts['master_failback'] and opts['master_failback_interval'] == 0:
                        opts['master_failback_interval'] = opts['master_alive_interval']
                # if opts['master'] is a str and we have never created opts['master_list']
                elif isinstance(opts['master'], six.string_types) and ('master_list' not in opts):
                    # We have a string, but a list was what was intended. Convert.
                    # See issue 23611 for details
                    opts['master'] = [opts['master']]
                elif opts['__role'] == 'syndic':
                    log.info('Syndic setting master_syndic to \'%s\'', opts['master'])

                # if failed=True, the minion was previously connected
                # we're probably called from the minions main-event-loop
                # because a master connection loss was detected. remove
                # the possibly failed master from the list of masters.
                elif failed:
                    if failback:
                        # failback list of masters to original config
                        opts['master'] = opts['master_list']
                    else:
                        log.info(
                            'Moving possibly failed master %s to the end of '
                            'the list of masters', opts['master']
                        )
                        if opts['master'] in opts['local_masters']:
                            # create new list of master with the possibly failed
                            # one moved to the end
                            failed_master = opts['master']
                            opts['master'] = [x for x in opts['local_masters'] if opts['master'] != x]
                            opts['master'].append(failed_master)
                        else:
                            opts['master'] = opts['master_list']
                else:
                    msg = ('master_type set to \'failover\' but \'master\' '
                           'is not of type list but of type '
                           '{0}'.format(type(opts['master'])))
                    log.error(msg)
                    sys.exit(salt.defaults.exitcodes.EX_GENERIC)
                # If failover is set, minion have to failover on DNS errors instead of retry DNS resolve.
                # See issue 21082 for details
                if opts['retry_dns'] and opts['master_type'] == 'failover':
                    msg = ('\'master_type\' set to \'failover\' but \'retry_dns\' is not 0. '
                           'Setting \'retry_dns\' to 0 to failover to the next master on DNS errors.')
                    log.critical(msg)
                    opts['retry_dns'] = 0
            else:
                msg = ('Invalid keyword \'{0}\' for variable '
                       '\'master_type\''.format(opts['master_type']))
                log.error(msg)
                sys.exit(salt.defaults.exitcodes.EX_GENERIC)

        # FIXME: if SMinion don't define io_loop, it can't switch master see #29088
        # Specify kwargs for the channel factory so that SMinion doesn't need to define an io_loop
        # (The channel factories will set a default if the kwarg isn't passed)
        factory_kwargs = {'timeout': timeout, 'safe': safe}
        if getattr(self, 'io_loop', None):
            factory_kwargs['io_loop'] = self.io_loop  # pylint: disable=no-member

        tries = opts.get('master_tries', 1)
        attempts = 0

        # if we have a list of masters, loop through them and be
        # happy with the first one that allows us to connect
        if isinstance(opts['master'], list):
            conn = False
            # shuffle the masters and then loop through them
            opts['local_masters'] = copy.copy(opts['master'])
            if opts['random_master']:
                shuffle(opts['local_masters'])
            last_exc = None
            opts['master_uri_list'] = list()

            # This sits outside of the connection loop below because it needs to set
            # up a list of master URIs regardless of which masters are available
            # to connect _to_. This is primarily used for masterless mode, when
            # we need a list of master URIs to fire calls back to.
            for master in opts['local_masters']:
                opts['master'] = master
                opts.update(prep_ip_port(opts))
                opts['master_uri_list'].append(resolve_dns(opts)['master_uri'])

            while True:
                if attempts != 0:
                    # Give up a little time between connection attempts
                    # to allow the IOLoop to run any other scheduled tasks.
                    yield tornado.gen.sleep(opts['acceptance_wait_time'])
                attempts += 1
                if tries > 0:
                    log.debug(
                        'Connecting to master. Attempt %s of %s',
                        attempts, tries
                    )
                else:
                    log.debug(
                        'Connecting to master. Attempt %s (infinite attempts)',
                        attempts
                    )
                for master in opts['local_masters']:
                    opts['master'] = master
                    opts.update(prep_ip_port(opts))
                    opts.update(resolve_dns(opts))

                    # on first run, update self.opts with the whole master list
                    # to enable a minion to re-use old masters if they get fixed
                    if 'master_list' not in opts:
                        opts['master_list'] = copy.copy(opts['local_masters'])

                    self.opts = opts

                    try:
                        pub_channel = salt.transport.client.AsyncPubChannel.factory(opts, **factory_kwargs)
                        yield pub_channel.connect()
                        conn = True
                        break
                    except SaltClientError as exc:
                        last_exc = exc
                        if exc.strerror.startswith('Could not access'):
                            msg = (
                                'Failed to initiate connection with Master '
                                '%s: check ownership/permissions. Error '
                                'message: %s', opts['master'], exc
                            )
                        else:
                            msg = ('Master %s could not be reached, trying next '
                                   'next master (if any)', opts['master'])
                        log.info(msg)
                        continue

                if not conn:
                    if attempts == tries:
                        # Exhausted all attempts. Return exception.
                        self.connected = False
                        self.opts['master'] = copy.copy(self.opts['local_masters'])
                        log.error(
                            'No master could be reached or all masters '
                            'denied the minion\'s connection attempt.'
                        )
                        # If the code reaches this point, 'last_exc'
                        # should already be set.
                        raise last_exc  # pylint: disable=E0702
                else:
                    self.tok = pub_channel.auth.gen_token(b'salt')
                    self.connected = True
                    raise tornado.gen.Return((opts['master'], pub_channel))

        # single master sign in
        else:
            if opts['random_master']:
                log.warning('random_master is True but there is only one master specified. Ignoring.')
            while True:
                if attempts != 0:
                    # Give up a little time between connection attempts
                    # to allow the IOLoop to run any other scheduled tasks.
                    yield tornado.gen.sleep(opts['acceptance_wait_time'])
                attempts += 1
                if tries > 0:
                    log.debug(
                        'Connecting to master. Attempt %s of %s',
                        attempts, tries
                    )
                else:
                    log.debug(
                        'Connecting to master. Attempt %s (infinite attempts)',
                        attempts
                    )
                opts.update(prep_ip_port(opts))
                opts.update(resolve_dns(opts))
                try:
                    if self.opts['transport'] == 'detect':
                        self.opts['detect_mode'] = True
                        for trans in ('zeromq', 'tcp'):
                            if trans == 'zeromq' and not zmq:
                                continue
                            self.opts['transport'] = trans
                            pub_channel = salt.transport.client.AsyncPubChannel.factory(self.opts, **factory_kwargs)
                            yield pub_channel.connect()
                            if not pub_channel.auth.authenticated:
                                continue
                            del self.opts['detect_mode']
                            break
                    else:
                        pub_channel = salt.transport.client.AsyncPubChannel.factory(self.opts, **factory_kwargs)
                        yield pub_channel.connect()
                    self.tok = pub_channel.auth.gen_token(b'salt')
                    self.connected = True
                    raise tornado.gen.Return((opts['master'], pub_channel))
                except SaltClientError as exc:
                    if attempts == tries:
                        # Exhausted all attempts. Return exception.
                        self.connected = False
                        raise exc

    def _discover_masters(self):
        '''
        Discover master(s) and decide where to connect, if SSDP is around.
        This modifies the configuration on the fly.
        :return:
        '''
        if self.opts['master'] == DEFAULT_MINION_OPTS['master'] and self.opts['discovery'] is not False:
            master_discovery_client = salt.utils.ssdp.SSDPDiscoveryClient()
            masters = {}
            for att in range(self.opts['discovery'].get('attempts', 3)):
                try:
                    att += 1
                    log.info('Attempting {0} time{1} to discover masters'.format(att, (att > 1 and 's' or '')))
                    masters.update(master_discovery_client.discover())
                    if not masters:
                        time.sleep(self.opts['discovery'].get('pause', 5))
                    else:
                        break
                except Exception as err:
                    log.error('SSDP discovery failure: {0}'.format(err))
                    break

            if masters:
                policy = self.opts.get('discovery', {}).get('match', 'any')
                if policy not in ['any', 'all']:
                    log.error('SSDP configuration matcher failure: unknown value "{0}". '
                              'Should be "any" or "all"'.format(policy))
                else:
                    mapping = self.opts['discovery'].get('mapping', {})
                    for addr, mappings in masters.items():
                        for proto_data in mappings:
                            cnt = len([key for key, value in mapping.items()
                                       if proto_data.get('mapping', {}).get(key) == value])
                            if policy == 'any' and bool(cnt) or cnt == len(mapping):
                                self.opts['master'] = proto_data['master']
                                return

    def _return_retry_timer(self):
        '''
        Based on the minion configuration, either return a randomized timer or
        just return the value of the return_retry_timer.
        '''
        msg = 'Minion return retry timer set to {0} seconds'
        # future lint: disable=str-format-in-logging
        if self.opts.get('return_retry_timer_max'):
            try:
                random_retry = randint(self.opts['return_retry_timer'], self.opts['return_retry_timer_max'])
                log.debug(msg.format(random_retry) + ' (randomized)')
                return random_retry
            except ValueError:
                # Catch wiseguys using negative integers here
                log.error(
                    'Invalid value (return_retry_timer: %s or '
                    'return_retry_timer_max: %s). Both must be positive '
                    'integers.',
                    self.opts['return_retry_timer'],
                    self.opts['return_retry_timer_max'],
                )
                log.debug(msg.format(DEFAULT_MINION_OPTS['return_retry_timer']))
                return DEFAULT_MINION_OPTS['return_retry_timer']
        else:
            log.debug(msg.format(self.opts.get('return_retry_timer')))
            return self.opts.get('return_retry_timer')
        # future lint: enable=str-format-in-logging


class SMinion(MinionBase):
    '''
    Create an object that has loaded all of the minion module functions,
    grains, modules, returners etc.  The SMinion allows developers to
    generate all of the salt minion functions and present them with these
    functions for general use.
    '''
    def __init__(self, opts):
        # Late setup of the opts grains, so we can log from the grains module
        import salt.loader
        opts['grains'] = salt.loader.grains(opts)
        super(SMinion, self).__init__(opts)

        # Clean out the proc directory (default /var/cache/salt/minion/proc)
        if (self.opts.get('file_client', 'remote') == 'remote'
                or self.opts.get('use_master_when_local', False)):
            install_zmq()
            io_loop = ZMQDefaultLoop.current()
            io_loop.run_sync(
                lambda: self.eval_master(self.opts, failed=True)
            )
        self.gen_modules(initial_load=True)

        # If configured, cache pillar data on the minion
        if self.opts['file_client'] == 'remote' and self.opts.get('minion_pillar_cache', False):
            import salt.utils.yaml
            pdir = os.path.join(self.opts['cachedir'], 'pillar')
            if not os.path.isdir(pdir):
                os.makedirs(pdir, 0o700)
            ptop = os.path.join(pdir, 'top.sls')
            if self.opts['saltenv'] is not None:
                penv = self.opts['saltenv']
            else:
                penv = 'base'
            cache_top = {penv: {self.opts['id']: ['cache']}}
            with salt.utils.files.fopen(ptop, 'wb') as fp_:
                salt.utils.yaml.safe_dump(cache_top, fp_)
                os.chmod(ptop, 0o600)
            cache_sls = os.path.join(pdir, 'cache.sls')
            with salt.utils.files.fopen(cache_sls, 'wb') as fp_:
                salt.utils.yaml.safe_dump(self.opts['pillar'], fp_)
                os.chmod(cache_sls, 0o600)

    def gen_modules(self, initial_load=False):
        '''
        Tell the minion to reload the execution modules

        CLI Example:

        .. code-block:: bash

            salt '*' sys.reload_modules
        '''
        self.opts['pillar'] = salt.pillar.get_pillar(
            self.opts,
            self.opts['grains'],
            self.opts['id'],
            self.opts['saltenv'],
            pillarenv=self.opts.get('pillarenv'),
        ).compile_pillar()

        self.utils = salt.loader.utils(self.opts)
        self.functions = salt.loader.minion_mods(self.opts, utils=self.utils)
        self.serializers = salt.loader.serializers(self.opts)
        self.returners = salt.loader.returners(self.opts, self.functions)
        self.proxy = salt.loader.proxy(self.opts, self.functions, self.returners, None)
        # TODO: remove
        self.function_errors = {}  # Keep the funcs clean
        self.states = salt.loader.states(self.opts,
                self.functions,
                self.utils,
                self.serializers)
        self.rend = salt.loader.render(self.opts, self.functions)
        self.matcher = Matcher(self.opts, self.functions)
        self.functions['sys.reload_modules'] = self.gen_modules
        self.executors = salt.loader.executors(self.opts)


class MasterMinion(object):
    '''
    Create a fully loaded minion function object for generic use on the
    master. What makes this class different is that the pillar is
    omitted, otherwise everything else is loaded cleanly.
    '''
    def __init__(
            self,
            opts,
            returners=True,
            states=True,
            rend=True,
            matcher=True,
            whitelist=None,
            ignore_config_errors=True):
        self.opts = salt.config.minion_config(
            opts['conf_file'],
            ignore_config_errors=ignore_config_errors,
            role='master'
        )
        self.opts.update(opts)
        self.whitelist = whitelist
        self.opts['grains'] = salt.loader.grains(opts)
        self.opts['pillar'] = {}
        self.mk_returners = returners
        self.mk_states = states
        self.mk_rend = rend
        self.mk_matcher = matcher
        self.gen_modules(initial_load=True)

    def gen_modules(self, initial_load=False):
        '''
        Tell the minion to reload the execution modules

        CLI Example:

        .. code-block:: bash

            salt '*' sys.reload_modules
        '''
        self.utils = salt.loader.utils(self.opts)
        self.functions = salt.loader.minion_mods(
            self.opts,
            utils=self.utils,
            whitelist=self.whitelist,
            initial_load=initial_load)
        self.serializers = salt.loader.serializers(self.opts)
        if self.mk_returners:
            self.returners = salt.loader.returners(self.opts, self.functions)
        if self.mk_states:
            self.states = salt.loader.states(self.opts,
                                             self.functions,
                                             self.utils,
                                             self.serializers)
        if self.mk_rend:
            self.rend = salt.loader.render(self.opts, self.functions)
        if self.mk_matcher:
            self.matcher = Matcher(self.opts, self.functions)
        self.functions['sys.reload_modules'] = self.gen_modules


class MinionManager(MinionBase):
    '''
    Create a multi minion interface, this creates as many minions as are
    defined in the master option and binds each minion object to a respective
    master.
    '''
    def __init__(self, opts):
        super(MinionManager, self).__init__(opts)
        self.auth_wait = self.opts['acceptance_wait_time']
        self.max_auth_wait = self.opts['acceptance_wait_time_max']
        self.minions = []
        self.jid_queue = []

        install_zmq()
        self.io_loop = ZMQDefaultLoop.current()
        self.process_manager = ProcessManager(name='MultiMinionProcessManager')
        self.io_loop.spawn_callback(self.process_manager.run, async=True)

    def __del__(self):
        self.destroy()

    def _bind(self):
        # start up the event publisher, so we can see events during startup
        self.event_publisher = salt.utils.event.AsyncEventPublisher(
            self.opts,
            io_loop=self.io_loop,
        )
        self.event = salt.utils.event.get_event('minion', opts=self.opts, io_loop=self.io_loop)
        self.event.subscribe('')
        self.event.set_event_handler(self.handle_event)

    @tornado.gen.coroutine
    def handle_event(self, package):
        yield [minion.handle_event(package) for minion in self.minions]

    def _create_minion_object(self, opts, timeout, safe,
                              io_loop=None, loaded_base_name=None,
                              jid_queue=None):
        '''
        Helper function to return the correct type of object
        '''
        return Minion(opts,
                      timeout,
                      safe,
                      io_loop=io_loop,
                      loaded_base_name=loaded_base_name,
                      jid_queue=jid_queue)

    def _spawn_minions(self):
        '''
        Spawn all the coroutines which will sign in to masters
        '''
        masters = self.opts['master']
        if (self.opts['master_type'] in ('failover', 'distributed')) or not isinstance(self.opts['master'], list):
            masters = [masters]

        for master in masters:
            s_opts = copy.deepcopy(self.opts)
            s_opts['master'] = master
            s_opts['multimaster'] = True
            minion = self._create_minion_object(s_opts,
                                                s_opts['auth_timeout'],
                                                False,
                                                io_loop=self.io_loop,
                                                loaded_base_name='salt.loader.{0}'.format(s_opts['master']),
                                                jid_queue=self.jid_queue,
                                               )
            self.minions.append(minion)
            self.io_loop.spawn_callback(self._connect_minion, minion)

    @tornado.gen.coroutine
    def _connect_minion(self, minion):
        '''
        Create a minion, and asynchronously connect it to a master
        '''
        last = 0  # never have we signed in
        auth_wait = minion.opts['acceptance_wait_time']
        failed = False
        while True:
            try:
                if minion.opts.get('beacons_before_connect', False):
                    minion.setup_beacons(before_connect=True)
                if minion.opts.get('scheduler_before_connect', False):
                    minion.setup_scheduler(before_connect=True)
                yield minion.connect_master(failed=failed)
                minion.tune_in(start=False)
                break
            except SaltClientError as exc:
                failed = True
                log.error(
                    'Error while bringing up minion for multi-master. Is '
                    'master at %s responding?', minion.opts['master']
                )
                last = time.time()
                if auth_wait < self.max_auth_wait:
                    auth_wait += self.auth_wait
                yield tornado.gen.sleep(auth_wait)  # TODO: log?
            except Exception as e:
                failed = True
                log.critical(
                    'Unexpected error while connecting to %s',
                    minion.opts['master'], exc_info=True
                )

    # Multi Master Tune In
    def tune_in(self):
        '''
        Bind to the masters

        This loop will attempt to create connections to masters it hasn't connected
        to yet, but once the initial connection is made it is up to ZMQ to do the
        reconnect (don't know of an API to get the state here in salt)
        '''
        self._bind()

        # Fire off all the minion coroutines
        self._spawn_minions()

        # serve forever!
        self.io_loop.start()

    @property
    def restart(self):
        for minion in self.minions:
            if minion.restart:
                return True
        return False

    def stop(self, signum):
        for minion in self.minions:
            minion.process_manager.stop_restarting()
            minion.process_manager.send_signal_to_processes(signum)
            # kill any remaining processes
            minion.process_manager.kill_children()
            minion.destroy()

    def destroy(self):
        for minion in self.minions:
            minion.destroy()


class Minion(MinionBase):
    '''
    This class instantiates a minion, runs connections for a minion,
    and loads all of the functions into the minion
    '''
    def __init__(self, opts, timeout=60, safe=True, loaded_base_name=None, io_loop=None, jid_queue=None):  # pylint: disable=W0231
        '''
        Pass in the options dict
        '''
        # this means that the parent class doesn't know *which* master we connect to
        super(Minion, self).__init__(opts)
        self.timeout = timeout
        self.safe = safe

        self._running = None
        self.win_proc = []
        self.loaded_base_name = loaded_base_name
        self.connected = False
        self.restart = False
        # Flag meaning minion has finished initialization including first connect to the master.
        # True means the Minion is fully functional and ready to handle events.
        self.ready = False
        self.jid_queue = jid_queue or []
        self.periodic_callbacks = {}

        if io_loop is None:
            install_zmq()
            self.io_loop = ZMQDefaultLoop.current()
        else:
            self.io_loop = io_loop

        # Warn if ZMQ < 3.2
        if zmq:
            if ZMQ_VERSION_INFO < (3, 2):
                log.warning(
                    'You have a version of ZMQ less than ZMQ 3.2! There are '
                    'known connection keep-alive issues with ZMQ < 3.2 which '
                    'may result in loss of contact with minions. Please '
                    'upgrade your ZMQ!'
                )
        # Late setup of the opts grains, so we can log from the grains
        # module.  If this is a proxy, however, we need to init the proxymodule
        # before we can get the grains.  We do this for proxies in the
        # post_master_init
        if not salt.utils.platform.is_proxy():
            self.opts['grains'] = salt.loader.grains(opts)
        else:
            if self.opts.get('beacons_before_connect', False):
                log.warning(
                    '\'beacons_before_connect\' is not supported '
                    'for proxy minions. Setting to False'
                )
                self.opts['beacons_before_connect'] = False
            if self.opts.get('scheduler_before_connect', False):
                log.warning(
                    '\'scheduler_before_connect\' is not supported '
                    'for proxy minions. Setting to False'
                )
                self.opts['scheduler_before_connect'] = False

        log.info('Creating minion process manager')

        if self.opts['random_startup_delay']:
            sleep_time = random.randint(0, self.opts['random_startup_delay'])
            log.info(
                'Minion sleeping for %s seconds due to configured '
                'startup_delay between 0 and %s seconds',
                sleep_time, self.opts['random_startup_delay']
            )
            time.sleep(sleep_time)

        self.process_manager = ProcessManager(name='MinionProcessManager')
        self.io_loop.spawn_callback(self.process_manager.run, async=True)
        # We don't have the proxy setup yet, so we can't start engines
        # Engines need to be able to access __proxy__
        if not salt.utils.platform.is_proxy():
            self.io_loop.spawn_callback(salt.engines.start_engines, self.opts,
                                        self.process_manager)

        # Install the SIGINT/SIGTERM handlers if not done so far
        if signal.getsignal(signal.SIGINT) is signal.SIG_DFL:
            # No custom signal handling was added, install our own
            signal.signal(signal.SIGINT, self._handle_signals)

        if signal.getsignal(signal.SIGTERM) is signal.SIG_DFL:
            # No custom signal handling was added, install our own
            signal.signal(signal.SIGTERM, self._handle_signals)

    def _handle_signals(self, signum, sigframe):  # pylint: disable=unused-argument
        self._running = False
        # escalate the signals to the process manager
        self.process_manager.stop_restarting()
        self.process_manager.send_signal_to_processes(signum)
        # kill any remaining processes
        self.process_manager.kill_children()
        time.sleep(1)
        sys.exit(0)

    def sync_connect_master(self, timeout=None, failed=False):
        '''
        Block until we are connected to a master
        '''
        self._sync_connect_master_success = False
        log.debug("sync_connect_master")

        def on_connect_master_future_done(future):
            self._sync_connect_master_success = True
            self.io_loop.stop()

        self._connect_master_future = self.connect_master(failed=failed)
        # finish connecting to master
        self._connect_master_future.add_done_callback(on_connect_master_future_done)
        if timeout:
            self.io_loop.call_later(timeout, self.io_loop.stop)
        try:
            self.io_loop.start()
        except KeyboardInterrupt:
            self.destroy()
        # I made the following 3 line oddity to preserve traceback.
        # Please read PR #23978 before changing, hopefully avoiding regressions.
        # Good luck, we're all counting on you.  Thanks.
        future_exception = self._connect_master_future.exception()
        if future_exception:
            # This needs to be re-raised to preserve restart_on_error behavior.
            raise six.reraise(*future_exception)
        if timeout and self._sync_connect_master_success is False:
            raise SaltDaemonNotRunning('Failed to connect to the salt-master')

    @tornado.gen.coroutine
    def connect_master(self, failed=False):
        '''
        Return a future which will complete when you are connected to a master
        '''
        master, self.pub_channel = yield self.eval_master(self.opts, self.timeout, self.safe, failed)
        yield self._post_master_init(master)

    # TODO: better name...
    @tornado.gen.coroutine
    def _post_master_init(self, master):
        '''
        Function to finish init after connecting to a master

        This is primarily loading modules, pillars, etc. (since they need
        to know which master they connected to)

        If this function is changed, please check ProxyMinion._post_master_init
        to see if those changes need to be propagated.

        Minions and ProxyMinions need significantly different post master setups,
        which is why the differences are not factored out into separate helper
        functions.
        '''
        if self.connected:
            self.opts['master'] = master

            # Initialize pillar before loader to make pillar accessible in modules
            self.opts['pillar'] = yield salt.pillar.get_async_pillar(
                self.opts,
                self.opts['grains'],
                self.opts['id'],
                self.opts['saltenv'],
                pillarenv=self.opts.get('pillarenv')
            ).compile_pillar()

        if not self.ready:
            self._setup_core()
        elif self.connected and self.opts['pillar']:
            # The pillar has changed due to the connection to the master.
            # Reload the functions so that they can use the new pillar data.
            self.functions, self.returners, self.function_errors, self.executors = self._load_modules()
            if hasattr(self, 'schedule'):
                self.schedule.functions = self.functions
                self.schedule.returners = self.returners

        if not hasattr(self, 'schedule'):
            self.schedule = salt.utils.schedule.Schedule(
                self.opts,
                self.functions,
                self.returners,
                cleanup=[master_event(type='alive')])

        # add default scheduling jobs to the minions scheduler
        if self.opts['mine_enabled'] and 'mine.update' in self.functions:
            self.schedule.add_job({
                '__mine_interval':
                {
                    'function': 'mine.update',
                    'minutes': self.opts['mine_interval'],
                    'jid_include': True,
                    'maxrunning': 2,
                    'return_job': self.opts.get('mine_return_job', False)
                }
            }, persist=True)
            log.info('Added mine.update to scheduler')
        else:
            self.schedule.delete_job('__mine_interval', persist=True)

        # add master_alive job if enabled
        if (self.opts['transport'] != 'tcp' and
                self.opts['master_alive_interval'] > 0 and
                self.connected):
            self.schedule.add_job({
                master_event(type='alive', master=self.opts['master']):
                {
                    'function': 'status.master',
                    'seconds': self.opts['master_alive_interval'],
                    'jid_include': True,
                    'maxrunning': 1,
                    'return_job': False,
                    'kwargs': {'master': self.opts['master'],
                                'connected': True}
                }
            }, persist=True)
            if self.opts['master_failback'] and \
                    'master_list' in self.opts and \
                    self.opts['master'] != self.opts['master_list'][0]:
                self.schedule.add_job({
                    master_event(type='failback'):
                    {
                        'function': 'status.ping_master',
                        'seconds': self.opts['master_failback_interval'],
                        'jid_include': True,
                        'maxrunning': 1,
                        'return_job': False,
                        'kwargs': {'master': self.opts['master_list'][0]}
                    }
                }, persist=True)
            else:
                self.schedule.delete_job(master_event(type='failback'), persist=True)
        else:
            self.schedule.delete_job(master_event(type='alive', master=self.opts['master']), persist=True)
            self.schedule.delete_job(master_event(type='failback'), persist=True)

    def _prep_mod_opts(self):
        '''
        Returns a copy of the opts with key bits stripped out
        '''
        mod_opts = {}
        for key, val in six.iteritems(self.opts):
            if key == 'logger':
                continue
            mod_opts[key] = val
        return mod_opts

    def _load_modules(self, force_refresh=False, notify=False, grains=None):
        '''
        Return the functions and the returners loaded up from the loader
        module
        '''
        # if this is a *nix system AND modules_max_memory is set, lets enforce
        # a memory limit on module imports
        # this feature ONLY works on *nix like OSs (resource module doesn't work on windows)
        modules_max_memory = False
        if self.opts.get('modules_max_memory', -1) > 0 and HAS_PSUTIL and HAS_RESOURCE:
            log.debug(
                'modules_max_memory set, enforcing a maximum of %s',
                self.opts['modules_max_memory']
            )
            modules_max_memory = True
            old_mem_limit = resource.getrlimit(resource.RLIMIT_AS)
            rss, vms = psutil.Process(os.getpid()).memory_info()[:2]
            mem_limit = rss + vms + self.opts['modules_max_memory']
            resource.setrlimit(resource.RLIMIT_AS, (mem_limit, mem_limit))
        elif self.opts.get('modules_max_memory', -1) > 0:
            if not HAS_PSUTIL:
                log.error('Unable to enforce modules_max_memory because psutil is missing')
            if not HAS_RESOURCE:
                log.error('Unable to enforce modules_max_memory because resource is missing')

        # This might be a proxy minion
        if hasattr(self, 'proxy'):
            proxy = self.proxy
        else:
            proxy = None

        if grains is None:
            self.opts['grains'] = salt.loader.grains(self.opts, force_refresh, proxy=proxy)
        self.utils = salt.loader.utils(self.opts, proxy=proxy)

        if self.opts.get('multimaster', False):
            s_opts = copy.deepcopy(self.opts)
            functions = salt.loader.minion_mods(s_opts, utils=self.utils, proxy=proxy,
                                                loaded_base_name=self.loaded_base_name, notify=notify)
        else:
            functions = salt.loader.minion_mods(self.opts, utils=self.utils, notify=notify, proxy=proxy)
        returners = salt.loader.returners(self.opts, functions, proxy=proxy)
        errors = {}
        if '_errors' in functions:
            errors = functions['_errors']
            functions.pop('_errors')

        # we're done, reset the limits!
        if modules_max_memory is True:
            resource.setrlimit(resource.RLIMIT_AS, old_mem_limit)

        executors = salt.loader.executors(self.opts, functions, proxy=proxy)

        return functions, returners, errors, executors

    def _send_req_sync(self, load, timeout):

        if self.opts['minion_sign_messages']:
            log.trace('Signing event to be published onto the bus.')
            minion_privkey_path = os.path.join(self.opts['pki_dir'], 'minion.pem')
            sig = salt.crypt.sign_message(minion_privkey_path, salt.serializers.msgpack.serialize(load))
            load['sig'] = sig

        channel = salt.transport.Channel.factory(self.opts)
        return channel.send(load, timeout=timeout)

    @tornado.gen.coroutine
    def _send_req_async(self, load, timeout):

        if self.opts['minion_sign_messages']:
            log.trace('Signing event to be published onto the bus.')
            minion_privkey_path = os.path.join(self.opts['pki_dir'], 'minion.pem')
            sig = salt.crypt.sign_message(minion_privkey_path, salt.serializers.msgpack.serialize(load))
            load['sig'] = sig

        channel = salt.transport.client.AsyncReqChannel.factory(self.opts)
        ret = yield channel.send(load, timeout=timeout)
        raise tornado.gen.Return(ret)

    def _fire_master(self, data=None, tag=None, events=None, pretag=None, timeout=60, sync=True, timeout_handler=None):
        '''
        Fire an event on the master, or drop message if unable to send.
        '''
        load = {'id': self.opts['id'],
                'cmd': '_minion_event',
                'pretag': pretag,
                'tok': self.tok}
        if events:
            load['events'] = events
        elif data and tag:
            load['data'] = data
            load['tag'] = tag
        elif not data and tag:
            load['data'] = {}
            load['tag'] = tag
        else:
            return

        if sync:
            try:
                self._send_req_sync(load, timeout)
            except salt.exceptions.SaltReqTimeoutError:
                log.info('fire_master failed: master could not be contacted. Request timed out.')
                return False
            except Exception:
                log.info('fire_master failed: %s', traceback.format_exc())
                return False
        else:
            if timeout_handler is None:
                def handle_timeout(*_):
                    log.info('fire_master failed: master could not be contacted. Request timed out.')
                    return True
                timeout_handler = handle_timeout

            with tornado.stack_context.ExceptionStackContext(timeout_handler):
                self._send_req_async(load, timeout, callback=lambda f: None)  # pylint: disable=unexpected-keyword-arg
        return True

    @tornado.gen.coroutine
    def _handle_decoded_payload(self, data):
        '''
        Override this method if you wish to handle the decoded data
        differently.
        '''
        # Ensure payload is unicode. Disregard failure to decode binary blobs.
        if six.PY2:
            data = salt.utils.data.decode(data, keep=True)
        if 'user' in data:
            log.info(
                'User %s Executing command %s with jid %s',
                data['user'], data['fun'], data['jid']
            )
        else:
            log.info(
                'Executing command %s with jid %s',
                data['fun'], data['jid']
            )
        log.debug('Command details %s', data)

        # Don't duplicate jobs
        log.trace('Started JIDs: %s', self.jid_queue)
        if self.jid_queue is not None:
            if data['jid'] in self.jid_queue:
                return
            else:
                self.jid_queue.append(data['jid'])
                if len(self.jid_queue) > self.opts['minion_jid_queue_hwm']:
                    self.jid_queue.pop(0)

        if isinstance(data['fun'], six.string_types):
            if data['fun'] == 'sys.reload_modules':
                self.functions, self.returners, self.function_errors, self.executors = self._load_modules()
                self.schedule.functions = self.functions
                self.schedule.returners = self.returners

        process_count_max = self.opts.get('process_count_max')
        if process_count_max > 0:
            process_count = len(salt.utils.minion.running(self.opts))
            while process_count >= process_count_max:
                log.warn("Maximum number of processes reached while executing jid {0}, waiting...".format(data['jid']))
                yield tornado.gen.sleep(10)
                process_count = len(salt.utils.minion.running(self.opts))

        # We stash an instance references to allow for the socket
        # communication in Windows. You can't pickle functions, and thus
        # python needs to be able to reconstruct the reference on the other
        # side.
        instance = self
        multiprocessing_enabled = self.opts.get('multiprocessing', True)
        if multiprocessing_enabled:
            if sys.platform.startswith('win'):
                # let python reconstruct the minion on the other side if we're
                # running on windows
                instance = None
            with default_signals(signal.SIGINT, signal.SIGTERM):
                process = SignalHandlingMultiprocessingProcess(
                    target=self._target, args=(instance, self.opts, data, self.connected)
                )
        else:
            process = threading.Thread(
                target=self._target,
                args=(instance, self.opts, data, self.connected),
                name=data['jid']
            )

        if multiprocessing_enabled:
            with default_signals(signal.SIGINT, signal.SIGTERM):
                # Reset current signals before starting the process in
                # order not to inherit the current signal handlers
                process.start()
        else:
            process.start()

        # TODO: remove the windows specific check?
        if multiprocessing_enabled and not salt.utils.platform.is_windows():
            # we only want to join() immediately if we are daemonizing a process
            process.join()
        else:
            self.win_proc.append(process)

    def ctx(self):
        '''
        Return a single context manager for the minion's data
        '''
        if six.PY2:
            return contextlib.nested(
                self.functions.context_dict.clone(),
                self.returners.context_dict.clone(),
                self.executors.context_dict.clone(),
            )
        else:
            exitstack = contextlib.ExitStack()
            exitstack.enter_context(self.functions.context_dict.clone())
            exitstack.enter_context(self.returners.context_dict.clone())
            exitstack.enter_context(self.executors.context_dict.clone())
            return exitstack

    @classmethod
    def _target(cls, minion_instance, opts, data, connected):
        if not minion_instance:
            minion_instance = cls(opts)
            minion_instance.connected = connected
            if not hasattr(minion_instance, 'functions'):
                functions, returners, function_errors, executors = (
                    minion_instance._load_modules(grains=opts['grains'])
                    )
                minion_instance.functions = functions
                minion_instance.returners = returners
                minion_instance.function_errors = function_errors
                minion_instance.executors = executors
            if not hasattr(minion_instance, 'serial'):
                minion_instance.serial = salt.payload.Serial(opts)
            if not hasattr(minion_instance, 'proc_dir'):
                uid = salt.utils.user.get_uid(user=opts.get('user', None))
                minion_instance.proc_dir = (
                    get_proc_dir(opts['cachedir'], uid=uid)
                    )

        with tornado.stack_context.StackContext(minion_instance.ctx):
            if isinstance(data['fun'], tuple) or isinstance(data['fun'], list):
                Minion._thread_multi_return(minion_instance, opts, data)
            else:
                Minion._thread_return(minion_instance, opts, data)

    @classmethod
    def _thread_return(cls, minion_instance, opts, data):
        '''
        This method should be used as a threading target, start the actual
        minion side execution.
        '''
        fn_ = os.path.join(minion_instance.proc_dir, data['jid'])

        if opts['multiprocessing'] and not salt.utils.platform.is_windows():
            # Shutdown the multiprocessing before daemonizing
            salt.log.setup.shutdown_multiprocessing_logging()

            salt.utils.process.daemonize_if(opts)

            # Reconfigure multiprocessing logging after daemonizing
            salt.log.setup.setup_multiprocessing_logging()

        salt.utils.process.appendproctitle('{0}._thread_return {1}'.format(cls.__name__, data['jid']))

        sdata = {'pid': os.getpid()}
        sdata.update(data)
        log.info('Starting a new job with PID %s', sdata['pid'])
        with salt.utils.files.fopen(fn_, 'w+b') as fp_:
            fp_.write(minion_instance.serial.dumps(sdata))
        ret = {'success': False}
        function_name = data['fun']
        if function_name in minion_instance.functions:
            try:
                minion_blackout_violation = False
                if minion_instance.connected and minion_instance.opts['pillar'].get('minion_blackout', False):
                    whitelist = minion_instance.opts['pillar'].get('minion_blackout_whitelist', [])
                    # this minion is blacked out. Only allow saltutil.refresh_pillar and the whitelist
                    if function_name != 'saltutil.refresh_pillar' and function_name not in whitelist:
                        minion_blackout_violation = True
                elif minion_instance.opts['grains'].get('minion_blackout', False):
                    whitelist = minion_instance.opts['grains'].get('minion_blackout_whitelist', [])
                    if function_name != 'saltutil.refresh_pillar' and function_name not in whitelist:
                        minion_blackout_violation = True
                if minion_blackout_violation:
                    raise SaltInvocationError('Minion in blackout mode. Set \'minion_blackout\' '
                                             'to False in pillar or grains to resume operations. Only '
                                             'saltutil.refresh_pillar allowed in blackout mode.')

                func = minion_instance.functions[function_name]
                args, kwargs = load_args_and_kwargs(
                    func,
                    data['arg'],
                    data)
                minion_instance.functions.pack['__context__']['retcode'] = 0

                executors = data.get('module_executors') or opts.get('module_executors', ['direct_call'])
                if isinstance(executors, six.string_types):
                    executors = [executors]
                elif not isinstance(executors, list) or not executors:
                    raise SaltInvocationError("Wrong executors specification: {0}. String or non-empty list expected".
                        format(executors))
                if opts.get('sudo_user', '') and executors[-1] != 'sudo':
                    executors[-1] = 'sudo'  # replace the last one with sudo
                log.trace('Executors list %s', executors)  # pylint: disable=no-member

                for name in executors:
                    fname = '{0}.execute'.format(name)
                    if fname not in minion_instance.executors:
                        raise SaltInvocationError("Executor '{0}' is not available".format(name))
                    return_data = minion_instance.executors[fname](opts, data, func, args, kwargs)
                    if return_data is not None:
                        break

                if isinstance(return_data, types.GeneratorType):
                    ind = 0
                    iret = {}
                    for single in return_data:
                        if isinstance(single, dict) and isinstance(iret, dict):
                            iret.update(single)
                        else:
                            if not iret:
                                iret = []
                            iret.append(single)
                        tag = tagify([data['jid'], 'prog', opts['id'], six.text_type(ind)], 'job')
                        event_data = {'return': single}
                        minion_instance._fire_master(event_data, tag)
                        ind += 1
                    ret['return'] = iret
                else:
                    ret['return'] = return_data
                ret['retcode'] = minion_instance.functions.pack['__context__'].get(
                    'retcode',
                    0
                )
                ret['success'] = True
            except CommandNotFoundError as exc:
                msg = 'Command required for \'{0}\' not found'.format(
                    function_name
                )
                log.debug(msg, exc_info=True)
                ret['return'] = '{0}: {1}'.format(msg, exc)
                ret['out'] = 'nested'
            except CommandExecutionError as exc:
                log.error(
                    'A command in \'%s\' had a problem: %s',
                    function_name, exc,
                    exc_info_on_loglevel=logging.DEBUG
                )
                ret['return'] = 'ERROR: {0}'.format(exc)
                ret['out'] = 'nested'
            except SaltInvocationError as exc:
                log.error(
                    'Problem executing \'%s\': %s',
                    function_name, exc,
                    exc_info_on_loglevel=logging.DEBUG
                )
                ret['return'] = 'ERROR executing \'{0}\': {1}'.format(
                    function_name, exc
                )
                ret['out'] = 'nested'
            except TypeError as exc:
                msg = 'Passed invalid arguments to {0}: {1}\n{2}'.format(function_name, exc, func.__doc__)
                log.warning(msg, exc_info_on_loglevel=logging.DEBUG)
                ret['return'] = msg
                ret['out'] = 'nested'
            except Exception:
                msg = 'The minion function caused an exception'
                log.warning(msg, exc_info_on_loglevel=True)
                salt.utils.error.fire_exception(salt.exceptions.MinionError(msg), opts, job=data)
                ret['return'] = '{0}: {1}'.format(msg, traceback.format_exc())
                ret['out'] = 'nested'
        else:
            docs = minion_instance.functions['sys.doc']('{0}*'.format(function_name))
            if docs:
                docs[function_name] = minion_instance.functions.missing_fun_string(function_name)
                ret['return'] = docs
            else:
                ret['return'] = minion_instance.functions.missing_fun_string(function_name)
                mod_name = function_name.split('.')[0]
                if mod_name in minion_instance.function_errors:
                    ret['return'] += ' Possible reasons: \'{0}\''.format(
                        minion_instance.function_errors[mod_name]
                    )
            ret['success'] = False
            ret['retcode'] = 254
            ret['out'] = 'nested'

        ret['jid'] = data['jid']
        ret['fun'] = data['fun']
        ret['fun_args'] = data['arg']
        if 'master_id' in data:
            ret['master_id'] = data['master_id']
        if 'metadata' in data:
            if isinstance(data['metadata'], dict):
                ret['metadata'] = data['metadata']
            else:
                log.warning('The metadata parameter must be a dictionary. Ignoring.')
        if minion_instance.connected:
            minion_instance._return_pub(
                ret,
                timeout=minion_instance._return_retry_timer()
            )

        # Add default returners from minion config
        # Should have been coverted to comma-delimited string already
        if isinstance(opts.get('return'), six.string_types):
            if data['ret']:
                data['ret'] = ','.join((data['ret'], opts['return']))
            else:
                data['ret'] = opts['return']

        log.debug('minion return: %s', ret)
        # TODO: make a list? Seems odd to split it this late :/
        if data['ret'] and isinstance(data['ret'], six.string_types):
            if 'ret_config' in data:
                ret['ret_config'] = data['ret_config']
            if 'ret_kwargs' in data:
                ret['ret_kwargs'] = data['ret_kwargs']
            ret['id'] = opts['id']
            for returner in set(data['ret'].split(',')):
                try:
                    returner_str = '{0}.returner'.format(returner)
                    if returner_str in minion_instance.returners:
                        minion_instance.returners[returner_str](ret)
                    else:
                        returner_err = minion_instance.returners.missing_fun_string(returner_str)
                        log.error(
                            'Returner %s could not be loaded: %s',
                            returner_str, returner_err
                        )
                except Exception as exc:
                    log.exception(
                        'The return failed for job %s: %s', data['jid'], exc
                    )

    @classmethod
    def _thread_multi_return(cls, minion_instance, opts, data):
        '''
        This method should be used as a threading target, start the actual
        minion side execution.
        '''
        fn_ = os.path.join(minion_instance.proc_dir, data['jid'])

        if opts['multiprocessing'] and not salt.utils.platform.is_windows():
            # Shutdown the multiprocessing before daemonizing
            salt.log.setup.shutdown_multiprocessing_logging()

            salt.utils.process.daemonize_if(opts)

            # Reconfigure multiprocessing logging after daemonizing
            salt.log.setup.setup_multiprocessing_logging()

        salt.utils.process.appendproctitle('{0}._thread_multi_return {1}'.format(cls.__name__, data['jid']))

        sdata = {'pid': os.getpid()}
        sdata.update(data)
        log.info('Starting a new job with PID %s', sdata['pid'])
        with salt.utils.files.fopen(fn_, 'w+b') as fp_:
            fp_.write(minion_instance.serial.dumps(sdata))

        multifunc_ordered = opts.get('multifunc_ordered', False)
        num_funcs = len(data['fun'])
        if multifunc_ordered:
            ret = {
                'return': [None] * num_funcs,
                'retcode': [None] * num_funcs,
                'success': [False] * num_funcs
            }
        else:
            ret = {
                'return': {},
                'retcode': {},
                'success': {}
            }

        for ind in range(0, num_funcs):
            if not multifunc_ordered:
                ret['success'][data['fun'][ind]] = False
            try:
                minion_blackout_violation = False
                if minion_instance.connected and minion_instance.opts['pillar'].get('minion_blackout', False):
                    whitelist = minion_instance.opts['pillar'].get('minion_blackout_whitelist', [])
                    # this minion is blacked out. Only allow saltutil.refresh_pillar and the whitelist
                    if data['fun'][ind] != 'saltutil.refresh_pillar' and data['fun'][ind] not in whitelist:
                        minion_blackout_violation = True
                elif minion_instance.opts['grains'].get('minion_blackout', False):
                    whitelist = minion_instance.opts['grains'].get('minion_blackout_whitelist', [])
                    if data['fun'][ind] != 'saltutil.refresh_pillar' and data['fun'][ind] not in whitelist:
                        minion_blackout_violation = True
                if minion_blackout_violation:
                    raise SaltInvocationError('Minion in blackout mode. Set \'minion_blackout\' '
                                             'to False in pillar or grains to resume operations. Only '
                                             'saltutil.refresh_pillar allowed in blackout mode.')

                func = minion_instance.functions[data['fun'][ind]]

                args, kwargs = load_args_and_kwargs(
                    func,
                    data['arg'][ind],
                    data)
                minion_instance.functions.pack['__context__']['retcode'] = 0
                if multifunc_ordered:
                    ret['return'][ind] = func(*args, **kwargs)
                    ret['retcode'][ind] = minion_instance.functions.pack['__context__'].get(
                        'retcode',
                        0
                    )
                    ret['success'][ind] = True
                else:
                    ret['return'][data['fun'][ind]] = func(*args, **kwargs)
                    ret['retcode'][data['fun'][ind]] = minion_instance.functions.pack['__context__'].get(
                        'retcode',
                        0
                    )
                    ret['success'][data['fun'][ind]] = True
            except Exception as exc:
                trb = traceback.format_exc()
                log.warning('The minion function caused an exception: %s', exc)
                if multifunc_ordered:
                    ret['return'][ind] = trb
                else:
                    ret['return'][data['fun'][ind]] = trb
            ret['jid'] = data['jid']
            ret['fun'] = data['fun']
            ret['fun_args'] = data['arg']
        if 'metadata' in data:
            ret['metadata'] = data['metadata']
        if minion_instance.connected:
            minion_instance._return_pub(
                ret,
                timeout=minion_instance._return_retry_timer()
            )
        if data['ret']:
            if 'ret_config' in data:
                ret['ret_config'] = data['ret_config']
            if 'ret_kwargs' in data:
                ret['ret_kwargs'] = data['ret_kwargs']
            for returner in set(data['ret'].split(',')):
                ret['id'] = opts['id']
                try:
                    minion_instance.returners['{0}.returner'.format(
                        returner
                    )](ret)
                except Exception as exc:
                    log.error(
                        'The return failed for job %s: %s',
                        data['jid'], exc
                    )

    def _return_pub(self, ret, ret_cmd='_return', timeout=60, sync=True):
        '''
        Return the data from the executed command to the master server
        '''
        jid = ret.get('jid', ret.get('__jid__'))
        fun = ret.get('fun', ret.get('__fun__'))
        if self.opts['multiprocessing']:
            fn_ = os.path.join(self.proc_dir, jid)
            if os.path.isfile(fn_):
                try:
                    os.remove(fn_)
                except (OSError, IOError):
                    # The file is gone already
                    pass
        log.info('Returning information for job: %s', jid)
        log.trace('Return data: %s', ret)
        if ret_cmd == '_syndic_return':
            load = {'cmd': ret_cmd,
                    'id': self.opts['uid'],
                    'jid': jid,
                    'fun': fun,
                    'arg': ret.get('arg'),
                    'tgt': ret.get('tgt'),
                    'tgt_type': ret.get('tgt_type'),
                    'load': ret.get('__load__')}
            if '__master_id__' in ret:
                load['master_id'] = ret['__master_id__']
            load['return'] = {}
            for key, value in six.iteritems(ret):
                if key.startswith('__'):
                    continue
                load['return'][key] = value
        else:
            load = {'cmd': ret_cmd,
                    'id': self.opts['id']}
            for key, value in six.iteritems(ret):
                load[key] = value

        if 'out' in ret:
            if isinstance(ret['out'], six.string_types):
                load['out'] = ret['out']
            else:
                log.error(
                    'Invalid outputter %s. This is likely a bug.',
                    ret['out']
                )
        else:
            try:
                oput = self.functions[fun].__outputter__
            except (KeyError, AttributeError, TypeError):
                pass
            else:
                if isinstance(oput, six.string_types):
                    load['out'] = oput
        if self.opts['cache_jobs']:
            # Local job cache has been enabled
            if ret['jid'] == 'req':
                ret['jid'] = salt.utils.jid.gen_jid(self.opts)
            salt.utils.minion.cache_jobs(self.opts, ret['jid'], ret)

        if not self.opts['pub_ret']:
            return ''

        def timeout_handler(*_):
            log.warning(
               'The minion failed to return the job information for job %s. '
               'This is often due to the master being shut down or '
               'overloaded. If the master is running, consider increasing '
               'the worker_threads value.', jid
            )
            return True

        if sync:
            try:
                ret_val = self._send_req_sync(load, timeout=timeout)
            except SaltReqTimeoutError:
                timeout_handler()
                return ''
        else:
            with tornado.stack_context.ExceptionStackContext(timeout_handler):
                ret_val = self._send_req_async(load, timeout=timeout, callback=lambda f: None)  # pylint: disable=unexpected-keyword-arg

        log.trace('ret_val = %s', ret_val)  # pylint: disable=no-member
        return ret_val

    def _return_pub_multi(self, rets, ret_cmd='_return', timeout=60, sync=True):
        '''
        Return the data from the executed command to the master server
        '''
        if not isinstance(rets, list):
            rets = [rets]
        jids = {}
        for ret in rets:
            jid = ret.get('jid', ret.get('__jid__'))
            fun = ret.get('fun', ret.get('__fun__'))
            if self.opts['multiprocessing']:
                fn_ = os.path.join(self.proc_dir, jid)
                if os.path.isfile(fn_):
                    try:
                        os.remove(fn_)
                    except (OSError, IOError):
                        # The file is gone already
                        pass
            log.info('Returning information for job: %s', jid)
            load = jids.setdefault(jid, {})
            if ret_cmd == '_syndic_return':
                if not load:
                    load.update({'id': self.opts['id'],
                                 'jid': jid,
                                 'fun': fun,
                                 'arg': ret.get('arg'),
                                 'tgt': ret.get('tgt'),
                                 'tgt_type': ret.get('tgt_type'),
                                 'load': ret.get('__load__'),
                                 'return': {}})
                if '__master_id__' in ret:
                    load['master_id'] = ret['__master_id__']
                for key, value in six.iteritems(ret):
                    if key.startswith('__'):
                        continue
                    load['return'][key] = value
            else:
                load.update({'id': self.opts['id']})
                for key, value in six.iteritems(ret):
                    load[key] = value

            if 'out' in ret:
                if isinstance(ret['out'], six.string_types):
                    load['out'] = ret['out']
                else:
                    log.error(
                        'Invalid outputter %s. This is likely a bug.',
                        ret['out']
                    )
            else:
                try:
                    oput = self.functions[fun].__outputter__
                except (KeyError, AttributeError, TypeError):
                    pass
                else:
                    if isinstance(oput, six.string_types):
                        load['out'] = oput
            if self.opts['cache_jobs']:
                # Local job cache has been enabled
                salt.utils.minion.cache_jobs(self.opts, load['jid'], ret)

        load = {'cmd': ret_cmd,
                'load': list(six.itervalues(jids))}

        def timeout_handler(*_):
            log.warning(
               'The minion failed to return the job information for job %s. '
               'This is often due to the master being shut down or '
               'overloaded. If the master is running, consider increasing '
               'the worker_threads value.', jid
            )
            return True

        if sync:
            try:
                ret_val = self._send_req_sync(load, timeout=timeout)
            except SaltReqTimeoutError:
                timeout_handler()
                return ''
        else:
            with tornado.stack_context.ExceptionStackContext(timeout_handler):
                ret_val = self._send_req_async(load, timeout=timeout, callback=lambda f: None)  # pylint: disable=unexpected-keyword-arg

        log.trace('ret_val = %s', ret_val)  # pylint: disable=no-member
        return ret_val

    def _state_run(self):
        '''
        Execute a state run based on information set in the minion config file
        '''
        if self.opts['startup_states']:
            if self.opts.get('master_type', 'str') == 'disable' and \
                        self.opts.get('file_client', 'remote') == 'remote':
                log.warning(
                    'Cannot run startup_states when \'master_type\' is set '
                    'to \'disable\' and \'file_client\' is set to '
                    '\'remote\'. Skipping.'
                )
            else:
                data = {'jid': 'req', 'ret': self.opts.get('ext_job_cache', '')}
                if self.opts['startup_states'] == 'sls':
                    data['fun'] = 'state.sls'
                    data['arg'] = [self.opts['sls_list']]
                elif self.opts['startup_states'] == 'top':
                    data['fun'] = 'state.top'
                    data['arg'] = [self.opts['top_file']]
                else:
                    data['fun'] = 'state.highstate'
                    data['arg'] = []
                self._handle_decoded_payload(data)

    def _refresh_grains_watcher(self, refresh_interval_in_minutes):
        '''
        Create a loop that will fire a pillar refresh to inform a master about a change in the grains of this minion
        :param refresh_interval_in_minutes:
        :return: None
        '''
        if '__update_grains' not in self.opts.get('schedule', {}):
            if 'schedule' not in self.opts:
                self.opts['schedule'] = {}
            self.opts['schedule'].update({
                '__update_grains':
                    {
                        'function': 'event.fire',
                        'args': [{}, 'grains_refresh'],
                        'minutes': refresh_interval_in_minutes
                    }
            })

    def _fire_master_minion_start(self):
        # Send an event to the master that the minion is live
        self._fire_master(
            'Minion {0} started at {1}'.format(
            self.opts['id'],
            time.asctime()
            ),
            'minion_start'
        )
        # dup name spaced event
        self._fire_master(
            'Minion {0} started at {1}'.format(
            self.opts['id'],
            time.asctime()
            ),
            tagify([self.opts['id'], 'start'], 'minion'),
        )

    def module_refresh(self, force_refresh=False, notify=False):
        '''
        Refresh the functions and returners.
        '''
        log.debug('Refreshing modules. Notify=%s', notify)
        self.functions, self.returners, _, self.executors = self._load_modules(force_refresh, notify=notify)

        self.schedule.functions = self.functions
        self.schedule.returners = self.returners

    def beacons_refresh(self):
        '''
        Refresh the functions and returners.
        '''
        log.debug('Refreshing beacons.')
        self.beacons = salt.beacons.Beacon(self.opts, self.functions)

    # TODO: only allow one future in flight at a time?
    @tornado.gen.coroutine
    def pillar_refresh(self, force_refresh=False):
        '''
        Refresh the pillar
        '''
        if self.connected:
            log.debug('Refreshing pillar')
            try:
                self.opts['pillar'] = yield salt.pillar.get_async_pillar(
                    self.opts,
                    self.opts['grains'],
                    self.opts['id'],
                    self.opts['saltenv'],
                    pillarenv=self.opts.get('pillarenv'),
                ).compile_pillar()
            except SaltClientError:
                # Do not exit if a pillar refresh fails.
                log.error('Pillar data could not be refreshed. '
                          'One or more masters may be down!')
        self.module_refresh(force_refresh)

    def manage_schedule(self, tag, data):
        '''
        Refresh the functions and returners.
        '''
        func = data.get('func', None)
        name = data.get('name', None)
        schedule = data.get('schedule', None)
        where = data.get('where', None)
        persist = data.get('persist', None)

        if func == 'delete':
            self.schedule.delete_job(name, persist)
        elif func == 'add':
            self.schedule.add_job(schedule, persist)
        elif func == 'modify':
            self.schedule.modify_job(name, schedule, persist)
        elif func == 'enable':
            self.schedule.enable_schedule()
        elif func == 'disable':
            self.schedule.disable_schedule()
        elif func == 'enable_job':
            self.schedule.enable_job(name, persist)
        elif func == 'run_job':
            self.schedule.run_job(name)
        elif func == 'disable_job':
            self.schedule.disable_job(name, persist)
        elif func == 'postpone_job':
            self.schedule.postpone_job(name, data)
        elif func == 'skip_job':
            self.schedule.skip_job(name, data)
        elif func == 'reload':
            self.schedule.reload(schedule)
        elif func == 'list':
            self.schedule.list(where)
        elif func == 'save_schedule':
            self.schedule.save_schedule()
        elif func == 'get_next_fire_time':
            self.schedule.get_next_fire_time(name)

    def manage_beacons(self, tag, data):
        '''
        Manage Beacons
        '''
        func = data.get('func', None)
        name = data.get('name', None)
        beacon_data = data.get('beacon_data', None)
        include_pillar = data.get('include_pillar', None)
        include_opts = data.get('include_opts', None)

        if func == 'add':
            self.beacons.add_beacon(name, beacon_data)
        elif func == 'modify':
            self.beacons.modify_beacon(name, beacon_data)
        elif func == 'delete':
            self.beacons.delete_beacon(name)
        elif func == 'enable':
            self.beacons.enable_beacons()
        elif func == 'disable':
            self.beacons.disable_beacons()
        elif func == 'enable_beacon':
            self.beacons.enable_beacon(name)
        elif func == 'disable_beacon':
            self.beacons.disable_beacon(name)
        elif func == 'list':
            self.beacons.list_beacons(include_opts, include_pillar)
        elif func == 'list_available':
            self.beacons.list_available_beacons()
        elif func == 'validate_beacon':
            self.beacons.validate_beacon(name, beacon_data)

    def environ_setenv(self, tag, data):
        '''
        Set the salt-minion main process environment according to
        the data contained in the minion event data
        '''
        environ = data.get('environ', None)
        if environ is None:
            return False
        false_unsets = data.get('false_unsets', False)
        clear_all = data.get('clear_all', False)
        import salt.modules.environ as mod_environ
        return mod_environ.setenv(environ, false_unsets, clear_all)

    def _pre_tune(self):
        '''
        Set the minion running flag and issue the appropriate warnings if
        the minion cannot be started or is already running
        '''
        if self._running is None:
            self._running = True
        elif self._running is False:
            log.error(
                'This %s was scheduled to stop. Not running %s.tune_in()',
                self.__class__.__name__, self.__class__.__name__
            )
            return
        elif self._running is True:
            log.error(
                'This %s is already running. Not running %s.tune_in()',
                self.__class__.__name__, self.__class__.__name__
            )
            return

        try:
            log.info(
                '%s is starting as user \'%s\'',
                self.__class__.__name__, salt.utils.user.get_user()
            )
        except Exception as err:
            # Only windows is allowed to fail here. See #3189. Log as debug in
            # that case. Else, error.
            log.log(
                salt.utils.platform.is_windows() and logging.DEBUG or logging.ERROR,
                'Failed to get the user who is starting %s',
                self.__class__.__name__,
                exc_info=err
            )

    def _mine_send(self, tag, data):
        '''
        Send mine data to the master
        '''
        channel = salt.transport.Channel.factory(self.opts)
        data['tok'] = self.tok
        try:
            ret = channel.send(data)
            return ret
        except SaltReqTimeoutError:
            log.warning('Unable to send mine data to master.')
            return None

    @tornado.gen.coroutine
    def handle_event(self, package):
        '''
        Handle an event from the epull_sock (all local minion events)
        '''
        if not self.ready:
            raise tornado.gen.Return()
        tag, data = salt.utils.event.SaltEvent.unpack(package)
        log.debug(
            'Minion of \'%s\' is handling event tag \'%s\'',
            self.opts['master'], tag
        )
        if tag.startswith('module_refresh'):
            self.module_refresh(
                force_refresh=data.get('force_refresh', False),
                notify=data.get('notify', False)
            )
        elif tag.startswith('pillar_refresh'):
            yield self.pillar_refresh(
                force_refresh=data.get('force_refresh', False)
            )
        elif tag.startswith('beacons_refresh'):
            self.beacons_refresh()
        elif tag.startswith('manage_schedule'):
            self.manage_schedule(tag, data)
        elif tag.startswith('manage_beacons'):
            self.manage_beacons(tag, data)
        elif tag.startswith('grains_refresh'):
            if (data.get('force_refresh', False) or
                    self.grains_cache != self.opts['grains']):
                self.pillar_refresh(force_refresh=True)
                self.grains_cache = self.opts['grains']
        elif tag.startswith('environ_setenv'):
            self.environ_setenv(tag, data)
        elif tag.startswith('_minion_mine'):
            self._mine_send(tag, data)
        elif tag.startswith('fire_master'):
            if self.connected:
                log.debug('Forwarding master event tag=%s', data['tag'])
                self._fire_master(data['data'], data['tag'], data['events'], data['pretag'])
        elif tag.startswith(master_event(type='disconnected')) or tag.startswith(master_event(type='failback')):
            # if the master disconnect event is for a different master, raise an exception
            if tag.startswith(master_event(type='disconnected')) and data['master'] != self.opts['master']:
                # not mine master, ignore
                return
            if tag.startswith(master_event(type='failback')):
                # if the master failback event is not for the top master, raise an exception
                if data['master'] != self.opts['master_list'][0]:
                    raise SaltException('Bad master \'{0}\' when mine failback is \'{1}\''.format(
                        data['master'], self.opts['master']))
                # if the master failback event is for the current master, raise an exception
                elif data['master'] == self.opts['master'][0]:
                    raise SaltException('Already connected to \'{0}\''.format(data['master']))

            if self.connected:
                # we are not connected anymore
                self.connected = False
                log.info('Connection to master %s lost', self.opts['master'])

                if self.opts['master_type'] != 'failover':
                    # modify the scheduled job to fire on reconnect
                    if self.opts['transport'] != 'tcp':
                        schedule = {
                           'function': 'status.master',
                           'seconds': self.opts['master_alive_interval'],
                           'jid_include': True,
                           'maxrunning': 1,
                           'return_job': False,
                           'kwargs': {'master': self.opts['master'],
                                       'connected': False}
                        }
                        self.schedule.modify_job(name=master_event(type='alive', master=self.opts['master']),
                                                 schedule=schedule)
                else:
                    # delete the scheduled job to don't interfere with the failover process
                    if self.opts['transport'] != 'tcp':
                        self.schedule.delete_job(name=master_event(type='alive'))

                    log.info('Trying to tune in to next master from master-list')

                    if hasattr(self, 'pub_channel'):
                        self.pub_channel.on_recv(None)
                        if hasattr(self.pub_channel, 'auth'):
                            self.pub_channel.auth.invalidate()
                        if hasattr(self.pub_channel, 'close'):
                            self.pub_channel.close()
                        del self.pub_channel

                    # if eval_master finds a new master for us, self.connected
                    # will be True again on successful master authentication
                    try:
                        master, self.pub_channel = yield self.eval_master(
                                                            opts=self.opts,
                                                            failed=True,
                                                            failback=tag.startswith(master_event(type='failback')))
                    except SaltClientError:
                        pass

                    if self.connected:
                        self.opts['master'] = master

                        # re-init the subsystems to work with the new master
                        log.info(
                            'Re-initialising subsystems for new master %s',
                            self.opts['master']
                        )
                        # put the current schedule into the new loaders
                        self.opts['schedule'] = self.schedule.option('schedule')
                        self.functions, self.returners, self.function_errors, self.executors = self._load_modules()
                        # make the schedule to use the new 'functions' loader
                        self.schedule.functions = self.functions
                        self.pub_channel.on_recv(self._handle_payload)
                        self._fire_master_minion_start()
                        log.info('Minion is ready to receive requests!')

                        # update scheduled job to run with the new master addr
                        if self.opts['transport'] != 'tcp':
                            schedule = {
                               'function': 'status.master',
                               'seconds': self.opts['master_alive_interval'],
                               'jid_include': True,
                               'maxrunning': 1,
                               'return_job': False,
                               'kwargs': {'master': self.opts['master'],
                                           'connected': True}
                            }
                            self.schedule.modify_job(name=master_event(type='alive', master=self.opts['master']),
                                                     schedule=schedule)

                            if self.opts['master_failback'] and 'master_list' in self.opts:
                                if self.opts['master'] != self.opts['master_list'][0]:
                                    schedule = {
                                       'function': 'status.ping_master',
                                       'seconds': self.opts['master_failback_interval'],
                                       'jid_include': True,
                                       'maxrunning': 1,
                                       'return_job': False,
                                       'kwargs': {'master': self.opts['master_list'][0]}
                                    }
                                    self.schedule.modify_job(name=master_event(type='failback'),
                                                             schedule=schedule)
                                else:
                                    self.schedule.delete_job(name=master_event(type='failback'), persist=True)
                    else:
                        self.restart = True
                        self.io_loop.stop()

        elif tag.startswith(master_event(type='connected')):
            # handle this event only once. otherwise it will pollute the log
            # also if master type is failover all the reconnection work is done
            # by `disconnected` event handler and this event must never happen,
            # anyway check it to be sure
            if not self.connected and self.opts['master_type'] != 'failover':
                log.info('Connection to master %s re-established', self.opts['master'])
                self.connected = True
                # modify the __master_alive job to only fire,
                # if the connection is lost again
                if self.opts['transport'] != 'tcp':
                    schedule = {
                       'function': 'status.master',
                       'seconds': self.opts['master_alive_interval'],
                       'jid_include': True,
                       'maxrunning': 1,
                       'return_job': False,
                       'kwargs': {'master': self.opts['master'],
                                   'connected': True}
                    }

                    self.schedule.modify_job(name=master_event(type='alive', master=self.opts['master']),
                                             schedule=schedule)
        elif tag.startswith('__schedule_return'):
            # reporting current connection with master
            if data['schedule'].startswith(master_event(type='alive', master='')):
                if data['return']:
                    log.debug(
                        'Connected to master %s',
                        data['schedule'].split(master_event(type='alive', master=''))[1]
                    )
            self._return_pub(data, ret_cmd='_return', sync=False)
        elif tag.startswith('_salt_error'):
            if self.connected:
                log.debug('Forwarding salt error event tag=%s', tag)
                self._fire_master(data, tag)
        elif tag.startswith('salt/auth/creds'):
            key = tuple(data['key'])
            log.debug(
                'Updating auth data for %s: %s -> %s',
                key, salt.crypt.AsyncAuth.creds_map.get(key), data['creds']
            )
            salt.crypt.AsyncAuth.creds_map[tuple(data['key'])] = data['creds']

    def _fallback_cleanups(self):
        '''
        Fallback cleanup routines, attempting to fix leaked processes, threads, etc.
        '''
        # Add an extra fallback in case a forked process leaks through
        multiprocessing.active_children()

        # Cleanup Windows threads
        if not salt.utils.platform.is_windows():
            return
        for thread in self.win_proc:
            if not thread.is_alive():
                thread.join()
                try:
                    self.win_proc.remove(thread)
                    del thread
                except (ValueError, NameError):
                    pass

    def _setup_core(self):
        '''
        Set up the core minion attributes.
        This is safe to call multiple times.
        '''
        if not self.ready:
            # First call. Initialize.
            self.functions, self.returners, self.function_errors, self.executors = self._load_modules()
            self.serial = salt.payload.Serial(self.opts)
            self.mod_opts = self._prep_mod_opts()
            self.matcher = Matcher(self.opts, self.functions)
            self.beacons = salt.beacons.Beacon(self.opts, self.functions)
            uid = salt.utils.user.get_uid(user=self.opts.get('user', None))
            self.proc_dir = get_proc_dir(self.opts['cachedir'], uid=uid)
            self.grains_cache = self.opts['grains']
            self.ready = True

    def setup_beacons(self, before_connect=False):
        '''
        Set up the beacons.
        This is safe to call multiple times.
        '''
        self._setup_core()

        loop_interval = self.opts['loop_interval']
        new_periodic_callbacks = {}

        if 'beacons' not in self.periodic_callbacks:
            self.beacons = salt.beacons.Beacon(self.opts, self.functions)

            def handle_beacons():
                # Process Beacons
                beacons = None
                try:
                    beacons = self.process_beacons(self.functions)
                except Exception:
                    log.critical('The beacon errored: ', exc_info=True)
                if beacons and self.connected:
                    self._fire_master(events=beacons)

            new_periodic_callbacks['beacons'] = tornado.ioloop.PeriodicCallback(
                    handle_beacons, loop_interval * 1000)
            if before_connect:
                # Make sure there is a chance for one iteration to occur before connect
                handle_beacons()

        if 'cleanup' not in self.periodic_callbacks:
            new_periodic_callbacks['cleanup'] = tornado.ioloop.PeriodicCallback(
                    self._fallback_cleanups, loop_interval * 1000)

        # start all the other callbacks
        for periodic_cb in six.itervalues(new_periodic_callbacks):
            periodic_cb.start()

        self.periodic_callbacks.update(new_periodic_callbacks)

    def setup_scheduler(self, before_connect=False):
        '''
        Set up the scheduler.
        This is safe to call multiple times.
        '''
        self._setup_core()

        loop_interval = self.opts['loop_interval']
        new_periodic_callbacks = {}

        if 'schedule' not in self.periodic_callbacks:
            if 'schedule' not in self.opts:
                self.opts['schedule'] = {}
            if not hasattr(self, 'schedule'):
                self.schedule = salt.utils.schedule.Schedule(
                    self.opts,
                    self.functions,
                    self.returners,
                    utils=self.utils,
                    cleanup=[master_event(type='alive')])

            try:
                if self.opts['grains_refresh_every']:  # If exists and is not zero. In minutes, not seconds!
                    if self.opts['grains_refresh_every'] > 1:
                        log.debug(
                            'Enabling the grains refresher. Will run every {0} minutes.'.format(
                                self.opts['grains_refresh_every'])
                        )
                    else:  # Clean up minute vs. minutes in log message
                        log.debug(
                            'Enabling the grains refresher. Will run every {0} minute.'.format(
                                self.opts['grains_refresh_every'])
                        )
                    self._refresh_grains_watcher(
                        abs(self.opts['grains_refresh_every'])
                    )
            except Exception as exc:
                log.error(
                    'Exception occurred in attempt to initialize grain refresh routine during minion tune-in: {0}'.format(
                        exc)
                )

            # TODO: actually listen to the return and change period
            def handle_schedule():
                self.process_schedule(self, loop_interval)
            new_periodic_callbacks['schedule'] = tornado.ioloop.PeriodicCallback(handle_schedule, 1000)

            if before_connect:
                # Make sure there is a chance for one iteration to occur before connect
                handle_schedule()

        if 'cleanup' not in self.periodic_callbacks:
            new_periodic_callbacks['cleanup'] = tornado.ioloop.PeriodicCallback(
                    self._fallback_cleanups, loop_interval * 1000)

        # start all the other callbacks
        for periodic_cb in six.itervalues(new_periodic_callbacks):
            periodic_cb.start()

        self.periodic_callbacks.update(new_periodic_callbacks)

    # Main Minion Tune In
    def tune_in(self, start=True):
        '''
        Lock onto the publisher. This is the main event loop for the minion
        :rtype : None
        '''
        self._pre_tune()

        log.debug('Minion \'%s\' trying to tune in', self.opts['id'])

        if start:
            if self.opts.get('beacons_before_connect', False):
                self.setup_beacons(before_connect=True)
            if self.opts.get('scheduler_before_connect', False):
                self.setup_scheduler(before_connect=True)
            self.sync_connect_master()
        if self.connected:
            self._fire_master_minion_start()
            log.info('Minion is ready to receive requests!')

        # Make sure to gracefully handle SIGUSR1
        enable_sigusr1_handler()

        # Make sure to gracefully handle CTRL_LOGOFF_EVENT
        if HAS_WIN_FUNCTIONS:
            salt.utils.win_functions.enable_ctrl_logoff_handler()

        # On first startup execute a state run if configured to do so
        self._state_run()

        self.setup_beacons()
        self.setup_scheduler()

        # schedule the stuff that runs every interval
        ping_interval = self.opts.get('ping_interval', 0) * 60
        if ping_interval > 0 and self.connected:
            def ping_master():
                try:
                    def ping_timeout_handler(*_):
                        if not self.opts.get('auth_safemode', True):
                            log.error('** Master Ping failed. Attempting to restart minion**')
                            delay = self.opts.get('random_reauth_delay', 5)
                            log.info('delaying random_reauth_delay %ss', delay)
                            # regular sys.exit raises an exception -- which isn't sufficient in a thread
                            os._exit(salt.defaults.exitcodes.SALT_KEEPALIVE)

                    self._fire_master('ping', 'minion_ping', sync=False, timeout_handler=ping_timeout_handler)
                except Exception:
                    log.warning('Attempt to ping master failed.', exc_on_loglevel=logging.DEBUG)
            self.periodic_callbacks['ping'] = tornado.ioloop.PeriodicCallback(ping_master, ping_interval * 1000)
            self.periodic_callbacks['ping'].start()

        # add handler to subscriber
        if hasattr(self, 'pub_channel') and self.pub_channel is not None:
            self.pub_channel.on_recv(self._handle_payload)
        elif self.opts.get('master_type') != 'disable':
            log.error('No connection to master found. Scheduled jobs will not run.')

        if start:
            try:
                self.io_loop.start()
                if self.restart:
                    self.destroy()
            except (KeyboardInterrupt, RuntimeError):  # A RuntimeError can be re-raised by Tornado on shutdown
                self.destroy()

    def _handle_payload(self, payload):
        if payload is not None and payload['enc'] == 'aes':
            if self._target_load(payload['load']):
                self._handle_decoded_payload(payload['load'])
            elif self.opts['zmq_filtering']:
                # In the filtering enabled case, we'd like to know when minion sees something it shouldnt
                log.trace(
                    'Broadcast message received not for this minion, Load: %s',
                    payload['load']
                )
        # If it's not AES, and thus has not been verified, we do nothing.
        # In the future, we could add support for some clearfuncs, but
        # the minion currently has no need.

    def _target_load(self, load):
        # Verify that the publication is valid
        if 'tgt' not in load or 'jid' not in load or 'fun' not in load \
           or 'arg' not in load:
            return False
        # Verify that the publication applies to this minion

        # It's important to note that the master does some pre-processing
        # to determine which minions to send a request to. So for example,
        # a "salt -G 'grain_key:grain_val' test.ping" will invoke some
        # pre-processing on the master and this minion should not see the
        # publication if the master does not determine that it should.

        if 'tgt_type' in load:
            match_func = getattr(self.matcher,
                                 '{0}_match'.format(load['tgt_type']), None)
            if match_func is None:
                return False
            if load['tgt_type'] in ('grain', 'grain_pcre', 'pillar'):
                delimiter = load.get('delimiter', DEFAULT_TARGET_DELIM)
                if not match_func(load['tgt'], delimiter=delimiter):
                    return False
            elif not match_func(load['tgt']):
                return False
        else:
            if not self.matcher.glob_match(load['tgt']):
                return False

        return True

    def destroy(self):
        '''
        Tear down the minion
        '''
        self._running = False
        if hasattr(self, 'schedule'):
            del self.schedule
        if hasattr(self, 'pub_channel') and self.pub_channel is not None:
            self.pub_channel.on_recv(None)
            if hasattr(self.pub_channel, 'close'):
                self.pub_channel.close()
            del self.pub_channel
        if hasattr(self, 'periodic_callbacks'):
            for cb in six.itervalues(self.periodic_callbacks):
                cb.stop()

    def __del__(self):
        self.destroy()


class Syndic(Minion):
    '''
    Make a Syndic minion, this minion will use the minion keys on the
    master to authenticate with a higher level master.
    '''
    def __init__(self, opts, **kwargs):
        self._syndic_interface = opts.get('interface')
        self._syndic = True
        # force auth_safemode True because Syndic don't support autorestart
        opts['auth_safemode'] = True
        opts['loop_interval'] = 1
        super(Syndic, self).__init__(opts, **kwargs)
        self.mminion = salt.minion.MasterMinion(opts)
        self.jid_forward_cache = set()
        self.jids = {}
        self.raw_events = []
        self.pub_future = None

    def _handle_decoded_payload(self, data):
        '''
        Override this method if you wish to handle the decoded data
        differently.
        '''
        # TODO: even do this??
        data['to'] = int(data.get('to', self.opts['timeout'])) - 1
        # Only forward the command if it didn't originate from ourselves
        if data.get('master_id', 0) != self.opts.get('master_id', 1):
            self.syndic_cmd(data)

    def syndic_cmd(self, data):
        '''
        Take the now clear load and forward it on to the client cmd
        '''
        # Set up default tgt_type
        if 'tgt_type' not in data:
            data['tgt_type'] = 'glob'
        kwargs = {}

        # optionally add a few fields to the publish data
        for field in ('master_id',  # which master the job came from
                      'user',  # which user ran the job
                      ):
            if field in data:
                kwargs[field] = data[field]

        def timeout_handler(*args):
            log.warning('Unable to forward pub data: %s', args[1])
            return True

        with tornado.stack_context.ExceptionStackContext(timeout_handler):
            self.local.pub_async(data['tgt'],
                                 data['fun'],
                                 data['arg'],
                                 data['tgt_type'],
                                 data['ret'],
                                 data['jid'],
                                 data['to'],
                                 io_loop=self.io_loop,
                                 callback=lambda _: None,
                                 **kwargs)

    def fire_master_syndic_start(self):
        # Send an event to the master that the minion is live
        self._fire_master(
            'Syndic {0} started at {1}'.format(
                self.opts['id'],
                time.asctime()
            ),
            'syndic_start',
            sync=False,
        )
        self._fire_master(
            'Syndic {0} started at {1}'.format(
                self.opts['id'],
                time.asctime()
            ),
            tagify([self.opts['id'], 'start'], 'syndic'),
            sync=False,
        )

    # TODO: clean up docs
    def tune_in_no_block(self):
        '''
        Executes the tune_in sequence but omits extra logging and the
        management of the event bus assuming that these are handled outside
        the tune_in sequence
        '''
        # Instantiate the local client
        self.local = salt.client.get_local_client(
                self.opts['_minion_conf_file'], io_loop=self.io_loop)

        # add handler to subscriber
        self.pub_channel.on_recv(self._process_cmd_socket)

    def _process_cmd_socket(self, payload):
        if payload is not None and payload['enc'] == 'aes':
            log.trace('Handling payload')
            self._handle_decoded_payload(payload['load'])
        # If it's not AES, and thus has not been verified, we do nothing.
        # In the future, we could add support for some clearfuncs, but
        # the syndic currently has no need.

    @tornado.gen.coroutine
    def reconnect(self):
        if hasattr(self, 'pub_channel'):
            self.pub_channel.on_recv(None)
            if hasattr(self.pub_channel, 'close'):
                self.pub_channel.close()
            del self.pub_channel

        # if eval_master finds a new master for us, self.connected
        # will be True again on successful master authentication
        master, self.pub_channel = yield self.eval_master(opts=self.opts)

        if self.connected:
            self.opts['master'] = master
            self.pub_channel.on_recv(self._process_cmd_socket)
            log.info('Minion is ready to receive requests!')

        raise tornado.gen.Return(self)

    def destroy(self):
        '''
        Tear down the syndic minion
        '''
        # We borrowed the local clients poller so give it back before
        # it's destroyed. Reset the local poller reference.
        super(Syndic, self).destroy()
        if hasattr(self, 'local'):
            del self.local

        if hasattr(self, 'forward_events'):
            self.forward_events.stop()


# TODO: need a way of knowing if the syndic connection is busted
class SyndicManager(MinionBase):
    '''
    Make a MultiMaster syndic minion, this minion will handle relaying jobs and returns from
    all minions connected to it to the list of masters it is connected to.

    Modes (controlled by `syndic_mode`:
        sync: This mode will synchronize all events and publishes from higher level masters
        cluster: This mode will only sync job publishes and returns

    Note: jobs will be returned best-effort to the requesting master. This also means
    (since we are using zmq) that if a job was fired and the master disconnects
    between the publish and return, that the return will end up in a zmq buffer
    in this Syndic headed to that original master.

    In addition, since these classes all seem to use a mix of blocking and non-blocking
    calls (with varying timeouts along the way) this daemon does not handle failure well,
    it will (under most circumstances) stall the daemon for ~15s trying to forward events
    to the down master
    '''
    # time to connect to upstream master
    SYNDIC_CONNECT_TIMEOUT = 5
    SYNDIC_EVENT_TIMEOUT = 5

    def __init__(self, opts, io_loop=None):
        opts['loop_interval'] = 1
        super(SyndicManager, self).__init__(opts)
        self.mminion = salt.minion.MasterMinion(opts)
        # sync (old behavior), cluster (only returns and publishes)
        self.syndic_mode = self.opts.get('syndic_mode', 'sync')
        self.syndic_failover = self.opts.get('syndic_failover', 'random')

        self.auth_wait = self.opts['acceptance_wait_time']
        self.max_auth_wait = self.opts['acceptance_wait_time_max']

        self._has_master = threading.Event()
        self.jid_forward_cache = set()

        if io_loop is None:
            install_zmq()
            self.io_loop = ZMQDefaultLoop.current()
        else:
            self.io_loop = io_loop

        # List of events
        self.raw_events = []
        # Dict of rets: {master_id: {event_tag: job_ret, ...}, ...}
        self.job_rets = {}
        # List of delayed job_rets which was unable to send for some reason and will be resend to
        # any available master
        self.delayed = []
        # Active pub futures: {master_id: (future, [job_ret, ...]), ...}
        self.pub_futures = {}

    def _spawn_syndics(self):
        '''
        Spawn all the coroutines which will sign in the syndics
        '''
        self._syndics = OrderedDict()  # mapping of opts['master'] -> syndic
        masters = self.opts['master']
        if not isinstance(masters, list):
            masters = [masters]
        for master in masters:
            s_opts = copy.copy(self.opts)
            s_opts['master'] = master
            self._syndics[master] = self._connect_syndic(s_opts)

    @tornado.gen.coroutine
    def _connect_syndic(self, opts):
        '''
        Create a syndic, and asynchronously connect it to a master
        '''
        last = 0  # never have we signed in
        auth_wait = opts['acceptance_wait_time']
        failed = False
        while True:
            log.debug(
                'Syndic attempting to connect to %s',
                opts['master']
            )
            try:
                syndic = Syndic(opts,
                                timeout=self.SYNDIC_CONNECT_TIMEOUT,
                                safe=False,
                                io_loop=self.io_loop,
                                )
                yield syndic.connect_master(failed=failed)
                # set up the syndic to handle publishes (specifically not event forwarding)
                syndic.tune_in_no_block()

                # Send an event to the master that the minion is live
                syndic.fire_master_syndic_start()

                log.info(
                    'Syndic successfully connected to %s',
                    opts['master']
                )
                break
            except SaltClientError as exc:
                failed = True
                log.error(
                    'Error while bringing up syndic for multi-syndic. Is the '
                    'master at %s responding?', opts['master']
                )
                last = time.time()
                if auth_wait < self.max_auth_wait:
                    auth_wait += self.auth_wait
                yield tornado.gen.sleep(auth_wait)  # TODO: log?
            except KeyboardInterrupt:
                raise
            except:  # pylint: disable=W0702
                failed = True
                log.critical(
                    'Unexpected error while connecting to %s',
                    opts['master'], exc_info=True
                )

        raise tornado.gen.Return(syndic)

    def _mark_master_dead(self, master):
        '''
        Mark a master as dead. This will start the sign-in routine
        '''
        # if its connected, mark it dead
        if self._syndics[master].done():
            syndic = self._syndics[master].result()  # pylint: disable=no-member
            self._syndics[master] = syndic.reconnect()
        else:
            # TODO: debug?
            log.info(
                'Attempting to mark %s as dead, although it is already '
                'marked dead', master
            )

    def _call_syndic(self, func, args=(), kwargs=None, master_id=None):
        '''
        Wrapper to call a given func on a syndic, best effort to get the one you asked for
        '''
        if kwargs is None:
            kwargs = {}
        successful = False
        # Call for each master
        for master, syndic_future in self.iter_master_options(master_id):
            if not syndic_future.done() or syndic_future.exception():
                log.error(
                    'Unable to call %s on %s, that syndic is not connected',
                    func, master
                )
                continue

            try:
                getattr(syndic_future.result(), func)(*args, **kwargs)
                successful = True
            except SaltClientError:
                log.error(
                    'Unable to call %s on %s, trying another...',
                    func, master
                )
                self._mark_master_dead(master)
        if not successful:
            log.critical('Unable to call %s on any masters!', func)

    def _return_pub_syndic(self, values, master_id=None):
        '''
        Wrapper to call the '_return_pub_multi' a syndic, best effort to get the one you asked for
        '''
        func = '_return_pub_multi'
        for master, syndic_future in self.iter_master_options(master_id):
            if not syndic_future.done() or syndic_future.exception():
                log.error(
                    'Unable to call %s on %s, that syndic is not connected',
                    func, master
                )
                continue

            future, data = self.pub_futures.get(master, (None, None))
            if future is not None:
                if not future.done():
                    if master == master_id:
                        # Targeted master previous send not done yet, call again later
                        return False
                    else:
                        # Fallback master is busy, try the next one
                        continue
                elif future.exception():
                    # Previous execution on this master returned an error
                    log.error(
                        'Unable to call %s on %s, trying another...',
                        func, master
                    )
                    self._mark_master_dead(master)
                    del self.pub_futures[master]
                    # Add not sent data to the delayed list and try the next master
                    self.delayed.extend(data)
                    continue
            future = getattr(syndic_future.result(), func)(values,
                                                           '_syndic_return',
                                                           timeout=self._return_retry_timer(),
                                                           sync=False)
            self.pub_futures[master] = (future, values)
            return True
        # Loop done and didn't exit: wasn't sent, try again later
        return False

    def iter_master_options(self, master_id=None):
        '''
        Iterate (in order) over your options for master
        '''
        masters = list(self._syndics.keys())
        if self.opts['syndic_failover'] == 'random':
            shuffle(masters)
        if master_id not in self._syndics:
            master_id = masters.pop(0)
        else:
            masters.remove(master_id)

        while True:
            yield master_id, self._syndics[master_id]
            if len(masters) == 0:
                break
            master_id = masters.pop(0)

    def _reset_event_aggregation(self):
        self.job_rets = {}
        self.raw_events = []

    def reconnect_event_bus(self, something):
        future = self.local.event.set_event_handler(self._process_event)
        self.io_loop.add_future(future, self.reconnect_event_bus)

    # Syndic Tune In
    def tune_in(self):
        '''
        Lock onto the publisher. This is the main event loop for the syndic
        '''
        self._spawn_syndics()
        # Instantiate the local client
        self.local = salt.client.get_local_client(
            self.opts['_minion_conf_file'], io_loop=self.io_loop)
        self.local.event.subscribe('')

        log.debug('SyndicManager \'%s\' trying to tune in', self.opts['id'])

        # register the event sub to the poller
        self.job_rets = {}
        self.raw_events = []
        self._reset_event_aggregation()
        future = self.local.event.set_event_handler(self._process_event)
        self.io_loop.add_future(future, self.reconnect_event_bus)

        # forward events every syndic_event_forward_timeout
        self.forward_events = tornado.ioloop.PeriodicCallback(self._forward_events,
                                                              self.opts['syndic_event_forward_timeout'] * 1000,
                                                              )
        self.forward_events.start()

        # Make sure to gracefully handle SIGUSR1
        enable_sigusr1_handler()

        self.io_loop.start()

    def _process_event(self, raw):
        # TODO: cleanup: Move down into event class
        mtag, data = self.local.event.unpack(raw, self.local.event.serial)
        log.trace('Got event %s', mtag)  # pylint: disable=no-member

        tag_parts = mtag.split('/')
        if len(tag_parts) >= 4 and tag_parts[1] == 'job' and \
            salt.utils.jid.is_jid(tag_parts[2]) and tag_parts[3] == 'ret' and \
            'return' in data:
            if 'jid' not in data:
                # Not a job return
                return
            if self.syndic_mode == 'cluster' and data.get('master_id', 0) == self.opts.get('master_id', 1):
                log.debug('Return received with matching master_id, not forwarding')
                return

            master = data.get('master_id')
            jdict = self.job_rets.setdefault(master, {}).setdefault(mtag, {})
            if not jdict:
                jdict['__fun__'] = data.get('fun')
                jdict['__jid__'] = data['jid']
                jdict['__load__'] = {}
                fstr = '{0}.get_load'.format(self.opts['master_job_cache'])
                # Only need to forward each load once. Don't hit the disk
                # for every minion return!
                if data['jid'] not in self.jid_forward_cache:
                    jdict['__load__'].update(
                        self.mminion.returners[fstr](data['jid'])
                        )
                    self.jid_forward_cache.add(data['jid'])
                    if len(self.jid_forward_cache) > self.opts['syndic_jid_forward_cache_hwm']:
                        # Pop the oldest jid from the cache
                        tmp = sorted(list(self.jid_forward_cache))
                        tmp.pop(0)
                        self.jid_forward_cache = set(tmp)
            if master is not None:
                # __'s to make sure it doesn't print out on the master cli
                jdict['__master_id__'] = master
            ret = {}
            for key in 'return', 'retcode', 'success':
                if key in data:
                    ret[key] = data[key]
            jdict[data['id']] = ret
        else:
            # TODO: config to forward these? If so we'll have to keep track of who
            # has seen them
            # if we are the top level masters-- don't forward all the minion events
            if self.syndic_mode == 'sync':
                # Add generic event aggregation here
                if 'retcode' not in data:
                    self.raw_events.append({'data': data, 'tag': mtag})

    def _forward_events(self):
        log.trace('Forwarding events')  # pylint: disable=no-member
        if self.raw_events:
            events = self.raw_events
            self.raw_events = []
            self._call_syndic('_fire_master',
                              kwargs={'events': events,
                                      'pretag': tagify(self.opts['id'], base='syndic'),
                                      'timeout': self._return_retry_timer(),
                                      'sync': False,
                                      },
                              )
        if self.delayed:
            res = self._return_pub_syndic(self.delayed)
            if res:
                self.delayed = []
        for master in list(six.iterkeys(self.job_rets)):
            values = list(six.itervalues(self.job_rets[master]))
            res = self._return_pub_syndic(values, master_id=master)
            if res:
                del self.job_rets[master]


class Matcher(object):
    '''
    Use to return the value for matching calls from the master
    '''
    def __init__(self, opts, functions=None):
        self.opts = opts
        self.functions = functions

    def confirm_top(self, match, data, nodegroups=None):
        '''
        Takes the data passed to a top file environment and determines if the
        data matches this minion
        '''
        matcher = 'compound'
        if not data:
            log.error('Received bad data when setting the match from the top '
                      'file')
            return False
        for item in data:
            if isinstance(item, dict):
                if 'match' in item:
                    matcher = item['match']
        if hasattr(self, matcher + '_match'):
            funcname = '{0}_match'.format(matcher)
            if matcher == 'nodegroup':
                return getattr(self, funcname)(match, nodegroups)
            return getattr(self, funcname)(match)
        else:
            log.error('Attempting to match with unknown matcher: %s', matcher)
            return False

    def glob_match(self, tgt):
        '''
        Returns true if the passed glob matches the id
        '''
        if not isinstance(tgt, six.string_types):
            return False

        return fnmatch.fnmatch(self.opts['id'], tgt)

    def pcre_match(self, tgt):
        '''
        Returns true if the passed pcre regex matches
        '''
        return bool(re.match(tgt, self.opts['id']))

    def list_match(self, tgt):
        '''
        Determines if this host is on the list
        '''
        if isinstance(tgt, six.string_types):
            tgt = tgt.split(',')
        return bool(self.opts['id'] in tgt)

    def grain_match(self, tgt, delimiter=DEFAULT_TARGET_DELIM):
        '''
        Reads in the grains glob match
        '''
        log.debug('grains target: %s', tgt)
        if delimiter not in tgt:
            log.error('Got insufficient arguments for grains match '
                      'statement from master')
            return False
        return salt.utils.data.subdict_match(
            self.opts['grains'], tgt, delimiter=delimiter
        )

    def grain_pcre_match(self, tgt, delimiter=DEFAULT_TARGET_DELIM):
        '''
        Matches a grain based on regex
        '''
        log.debug('grains pcre target: %s', tgt)
        if delimiter not in tgt:
            log.error('Got insufficient arguments for grains pcre match '
                      'statement from master')
            return False
        return salt.utils.data.subdict_match(
            self.opts['grains'], tgt, delimiter=delimiter, regex_match=True)

    def data_match(self, tgt):
        '''
        Match based on the local data store on the minion
        '''
        if self.functions is None:
            utils = salt.loader.utils(self.opts)
            self.functions = salt.loader.minion_mods(self.opts, utils=utils)
        comps = tgt.split(':')
        if len(comps) < 2:
            return False
        val = self.functions['data.getval'](comps[0])
        if val is None:
            # The value is not defined
            return False
        if isinstance(val, list):
            # We are matching a single component to a single list member
            for member in val:
                if fnmatch.fnmatch(six.text_type(member).lower(), comps[1].lower()):
                    return True
            return False
        if isinstance(val, dict):
            if comps[1] in val:
                return True
            return False
        return bool(fnmatch.fnmatch(
            val,
            comps[1],
        ))

    def pillar_match(self, tgt, delimiter=DEFAULT_TARGET_DELIM):
        '''
        Reads in the pillar glob match
        '''
        log.debug('pillar target: %s', tgt)
        if delimiter not in tgt:
            log.error('Got insufficient arguments for pillar match '
                      'statement from master')
            return False
        return salt.utils.data.subdict_match(
            self.opts['pillar'], tgt, delimiter=delimiter
        )

    def pillar_pcre_match(self, tgt, delimiter=DEFAULT_TARGET_DELIM):
        '''
        Reads in the pillar pcre match
        '''
        log.debug('pillar PCRE target: %s', tgt)
        if delimiter not in tgt:
            log.error('Got insufficient arguments for pillar PCRE match '
                      'statement from master')
            return False
        return salt.utils.data.subdict_match(
            self.opts['pillar'], tgt, delimiter=delimiter, regex_match=True
        )

    def pillar_exact_match(self, tgt, delimiter=':'):
        '''
        Reads in the pillar match, no globbing, no PCRE
        '''
        log.debug('pillar target: %s', tgt)
        if delimiter not in tgt:
            log.error('Got insufficient arguments for pillar match '
                      'statement from master')
            return False
        return salt.utils.data.subdict_match(self.opts['pillar'],
                                        tgt,
                                        delimiter=delimiter,
                                        exact_match=True)

    def ipcidr_match(self, tgt):
        '''
        Matches based on IP address or CIDR notation
        '''
        try:
            # Target is an address?
            tgt = ipaddress.ip_address(tgt)
        except:  # pylint: disable=bare-except
            try:
                # Target is a network?
                tgt = ipaddress.ip_network(tgt)
            except:  # pylint: disable=bare-except
                log.error('Invalid IP/CIDR target: %s', tgt)
                return []
        proto = 'ipv{0}'.format(tgt.version)

        grains = self.opts['grains']

        if proto not in grains:
            match = False
        elif isinstance(tgt, (ipaddress.IPv4Address, ipaddress.IPv6Address)):
            match = six.text_type(tgt) in grains[proto]
        else:
            match = salt.utils.network.in_subnet(tgt, grains[proto])

        return match

    def range_match(self, tgt):
        '''
        Matches based on range cluster
        '''
        if HAS_RANGE:
            range_ = seco.range.Range(self.opts['range_server'])
            try:
                return self.opts['grains']['fqdn'] in range_.expand(tgt)
            except seco.range.RangeException as exc:
                log.debug('Range exception in compound match: %s', exc)
                return False
        return False

    def compound_match(self, tgt):
        '''
        Runs the compound target check
        '''
        if not isinstance(tgt, six.string_types) and not isinstance(tgt, (list, tuple)):
            log.error('Compound target received that is neither string, list nor tuple')
            return False
        log.debug('compound_match: %s ? %s', self.opts['id'], tgt)
        ref = {'G': 'grain',
               'P': 'grain_pcre',
               'I': 'pillar',
               'J': 'pillar_pcre',
               'L': 'list',
               'N': None,      # Nodegroups should already be expanded
               'S': 'ipcidr',
               'E': 'pcre'}
        if HAS_RANGE:
            ref['R'] = 'range'

        results = []
        opers = ['and', 'or', 'not', '(', ')']

        if isinstance(tgt, six.string_types):
            words = tgt.split()
        else:
            words = tgt

        for word in words:
            target_info = salt.utils.minions.parse_target(word)

            # Easy check first
            if word in opers:
                if results:
                    if results[-1] == '(' and word in ('and', 'or'):
                        log.error('Invalid beginning operator after "(": %s', word)
                        return False
                    if word == 'not':
                        if not results[-1] in ('and', 'or', '('):
                            results.append('and')
                    results.append(word)
                else:
                    # seq start with binary oper, fail
                    if word not in ['(', 'not']:
                        log.error('Invalid beginning operator: %s', word)
                        return False
                    results.append(word)

            elif target_info and target_info['engine']:
                if 'N' == target_info['engine']:
                    # Nodegroups should already be expanded/resolved to other engines
                    log.error(
                        'Detected nodegroup expansion failure of "%s"', word)
                    return False
                engine = ref.get(target_info['engine'])
                if not engine:
                    # If an unknown engine is called at any time, fail out
                    log.error(
                        'Unrecognized target engine "%s" for target '
                        'expression "%s"', target_info['engine'], word
                    )
                    return False

                engine_args = [target_info['pattern']]
                engine_kwargs = {}
                if target_info['delimiter']:
                    engine_kwargs['delimiter'] = target_info['delimiter']

                results.append(
                    six.text_type(getattr(self, '{0}_match'.format(engine))(*engine_args, **engine_kwargs))
                )

            else:
                # The match is not explicitly defined, evaluate it as a glob
                results.append(six.text_type(self.glob_match(word)))

        results = ' '.join(results)
        log.debug('compound_match %s ? "%s" => "%s"', self.opts['id'], tgt, results)
        try:
            return eval(results)  # pylint: disable=W0123
        except Exception:
            log.error(
                'Invalid compound target: %s for results: %s', tgt, results)
            return False
        return False

    def nodegroup_match(self, tgt, nodegroups):
        '''
        This is a compatibility matcher and is NOT called when using
        nodegroups for remote execution, but is called when the nodegroups
        matcher is used in states
        '''
        if tgt in nodegroups:
            return self.compound_match(
                salt.utils.minions.nodegroup_comp(tgt, nodegroups)
            )
        return False


class ProxyMinionManager(MinionManager):
    '''
    Create the multi-minion interface but for proxy minions
    '''
    def _create_minion_object(self, opts, timeout, safe,
                              io_loop=None, loaded_base_name=None,
                              jid_queue=None):
        '''
        Helper function to return the correct type of object
        '''
        return ProxyMinion(opts,
                           timeout,
                           safe,
                           io_loop=io_loop,
                           loaded_base_name=loaded_base_name,
                           jid_queue=jid_queue)


class ProxyMinion(Minion):
    '''
    This class instantiates a 'proxy' minion--a minion that does not manipulate
    the host it runs on, but instead manipulates a device that cannot run a minion.
    '''

    # TODO: better name...
    @tornado.gen.coroutine
    def _post_master_init(self, master):
        '''
        Function to finish init after connecting to a master

        This is primarily loading modules, pillars, etc. (since they need
        to know which master they connected to)

        If this function is changed, please check Minion._post_master_init
        to see if those changes need to be propagated.

        ProxyMinions need a significantly different post master setup,
        which is why the differences are not factored out into separate helper
        functions.
        '''
        log.debug("subclassed _post_master_init")

        if self.connected:
            self.opts['master'] = master

            self.opts['pillar'] = yield salt.pillar.get_async_pillar(
                self.opts,
                self.opts['grains'],
                self.opts['id'],
                saltenv=self.opts['saltenv'],
                pillarenv=self.opts.get('pillarenv'),
            ).compile_pillar()

        if 'proxy' not in self.opts['pillar'] and 'proxy' not in self.opts:
            errmsg = 'No proxy key found in pillar or opts for id ' + self.opts['id'] + '. ' + \
                     'Check your pillar/opts configuration and contents.  Salt-proxy aborted.'
            log.error(errmsg)
            self._running = False
            raise SaltSystemExit(code=-1, msg=errmsg)

        if 'proxy' not in self.opts:
            self.opts['proxy'] = self.opts['pillar']['proxy']

        if self.opts.get('proxy_merge_pillar_in_opts'):
            # Override proxy opts with pillar data when the user required.
            self.opts = salt.utils.dictupdate.merge(self.opts,
                                                    self.opts['pillar'],
                                                    strategy=self.opts.get('proxy_merge_pillar_in_opts_strategy'),
                                                    merge_lists=self.opts.get('proxy_deep_merge_pillar_in_opts', False))
        elif self.opts.get('proxy_mines_pillar'):
            # Even when not required, some details such as mine configuration
            # should be merged anyway whenever possible.
            if 'mine_interval' in self.opts['pillar']:
                self.opts['mine_interval'] = self.opts['pillar']['mine_interval']
            if 'mine_functions' in self.opts['pillar']:
                general_proxy_mines = self.opts.get('mine_functions', [])
                specific_proxy_mines = self.opts['pillar']['mine_functions']
                try:
                    self.opts['mine_functions'] = general_proxy_mines + specific_proxy_mines
                except TypeError as terr:
                    log.error('Unable to merge mine functions from the pillar in the opts, for proxy {}'.format(
                        self.opts['id']))

        fq_proxyname = self.opts['proxy']['proxytype']

        # Need to load the modules so they get all the dunder variables
        self.functions, self.returners, self.function_errors, self.executors = self._load_modules()

        # we can then sync any proxymodules down from the master
        # we do a sync_all here in case proxy code was installed by
        # SPM or was manually placed in /srv/salt/_modules etc.
        self.functions['saltutil.sync_all'](saltenv=self.opts['saltenv'])

        # Pull in the utils
        self.utils = salt.loader.utils(self.opts)

        # Then load the proxy module
        self.proxy = salt.loader.proxy(self.opts, utils=self.utils)

        # And re-load the modules so the __proxy__ variable gets injected
        self.functions, self.returners, self.function_errors, self.executors = self._load_modules()
        self.functions.pack['__proxy__'] = self.proxy
        self.proxy.pack['__salt__'] = self.functions
        self.proxy.pack['__ret__'] = self.returners
        self.proxy.pack['__pillar__'] = self.opts['pillar']

        # Reload utils as well (chicken and egg, __utils__ needs __proxy__ and __proxy__ needs __utils__
        self.utils = salt.loader.utils(self.opts, proxy=self.proxy)
        self.proxy.pack['__utils__'] = self.utils

        # Reload all modules so all dunder variables are injected
        self.proxy.reload_modules()

        # Start engines here instead of in the Minion superclass __init__
        # This is because we need to inject the __proxy__ variable but
        # it is not setup until now.
        self.io_loop.spawn_callback(salt.engines.start_engines, self.opts,
                                    self.process_manager, proxy=self.proxy)

        if ('{0}.init'.format(fq_proxyname) not in self.proxy
                or '{0}.shutdown'.format(fq_proxyname) not in self.proxy):
            errmsg = 'Proxymodule {0} is missing an init() or a shutdown() or both. '.format(fq_proxyname) + \
                     'Check your proxymodule.  Salt-proxy aborted.'
            log.error(errmsg)
            self._running = False
            raise SaltSystemExit(code=-1, msg=errmsg)

        proxy_init_fn = self.proxy[fq_proxyname + '.init']
        proxy_init_fn(self.opts)

        self.opts['grains'] = salt.loader.grains(self.opts, proxy=self.proxy)

        self.serial = salt.payload.Serial(self.opts)
        self.mod_opts = self._prep_mod_opts()
        self.matcher = Matcher(self.opts, self.functions)
        self.beacons = salt.beacons.Beacon(self.opts, self.functions)
        uid = salt.utils.user.get_uid(user=self.opts.get('user', None))
        self.proc_dir = get_proc_dir(self.opts['cachedir'], uid=uid)

        if self.connected and self.opts['pillar']:
            # The pillar has changed due to the connection to the master.
            # Reload the functions so that they can use the new pillar data.
            self.functions, self.returners, self.function_errors, self.executors = self._load_modules()
            if hasattr(self, 'schedule'):
                self.schedule.functions = self.functions
                self.schedule.returners = self.returners

        if not hasattr(self, 'schedule'):
            self.schedule = salt.utils.schedule.Schedule(
                self.opts,
                self.functions,
                self.returners,
                cleanup=[master_event(type='alive')],
                proxy=self.proxy)

        # add default scheduling jobs to the minions scheduler
        if self.opts['mine_enabled'] and 'mine.update' in self.functions:
            self.schedule.add_job({
                '__mine_interval':
                    {
                        'function': 'mine.update',
                        'minutes': self.opts['mine_interval'],
                        'jid_include': True,
                        'maxrunning': 2,
                        'return_job': self.opts.get('mine_return_job', False)
                    }
            }, persist=True)
            log.info('Added mine.update to scheduler')
        else:
            self.schedule.delete_job('__mine_interval', persist=True)

        # add master_alive job if enabled
        if (self.opts['transport'] != 'tcp' and
                self.opts['master_alive_interval'] > 0):
            self.schedule.add_job({
                master_event(type='alive', master=self.opts['master']):
                    {
                        'function': 'status.master',
                        'seconds': self.opts['master_alive_interval'],
                        'jid_include': True,
                        'maxrunning': 1,
                        'return_job': False,
                        'kwargs': {'master': self.opts['master'],
                                    'connected': True}
                    }
            }, persist=True)
            if self.opts['master_failback'] and \
                    'master_list' in self.opts and \
                    self.opts['master'] != self.opts['master_list'][0]:
                self.schedule.add_job({
                    master_event(type='failback'):
                    {
                        'function': 'status.ping_master',
                        'seconds': self.opts['master_failback_interval'],
                        'jid_include': True,
                        'maxrunning': 1,
                        'return_job': False,
                        'kwargs': {'master': self.opts['master_list'][0]}
                    }
                }, persist=True)
            else:
                self.schedule.delete_job(master_event(type='failback'), persist=True)
        else:
            self.schedule.delete_job(master_event(type='alive', master=self.opts['master']), persist=True)
            self.schedule.delete_job(master_event(type='failback'), persist=True)

        # proxy keepalive
        proxy_alive_fn = fq_proxyname+'.alive'
        if (proxy_alive_fn in self.proxy
            and 'status.proxy_reconnect' in self.functions
            and self.opts.get('proxy_keep_alive', True)):
            # if `proxy_keep_alive` is either not specified, either set to False does not retry reconnecting
            self.schedule.add_job({
                '__proxy_keepalive':
                {
                    'function': 'status.proxy_reconnect',
                    'minutes': self.opts.get('proxy_keep_alive_interval', 1),  # by default, check once per minute
                    'jid_include': True,
                    'maxrunning': 1,
                    'return_job': False,
                    'kwargs': {
                        'proxy_name': fq_proxyname
                    }
                }
            }, persist=True)
            self.schedule.enable_schedule()
        else:
            self.schedule.delete_job('__proxy_keepalive', persist=True)

        #  Sync the grains here so the proxy can communicate them to the master
        self.functions['saltutil.sync_grains'](saltenv='base')
        self.grains_cache = self.opts['grains']
        self.ready = True

    @classmethod
    def _target(cls, minion_instance, opts, data, connected):
        if not minion_instance:
            minion_instance = cls(opts)
            minion_instance.connected = connected
            if not hasattr(minion_instance, 'functions'):
                # Need to load the modules so they get all the dunder variables
                functions, returners, function_errors, executors = (
                    minion_instance._load_modules(grains=opts['grains'])
                    )
                minion_instance.functions = functions
                minion_instance.returners = returners
                minion_instance.function_errors = function_errors
                minion_instance.executors = executors

                # Pull in the utils
                minion_instance.utils = salt.loader.utils(minion_instance.opts)

                # Then load the proxy module
                minion_instance.proxy = salt.loader.proxy(minion_instance.opts, utils=minion_instance.utils)

                # And re-load the modules so the __proxy__ variable gets injected
                functions, returners, function_errors, executors = (
                    minion_instance._load_modules(grains=opts['grains'])
                    )
                minion_instance.functions = functions
                minion_instance.returners = returners
                minion_instance.function_errors = function_errors
                minion_instance.executors = executors

                minion_instance.functions.pack['__proxy__'] = minion_instance.proxy
                minion_instance.proxy.pack['__salt__'] = minion_instance.functions
                minion_instance.proxy.pack['__ret__'] = minion_instance.returners
                minion_instance.proxy.pack['__pillar__'] = minion_instance.opts['pillar']

                # Reload utils as well (chicken and egg, __utils__ needs __proxy__ and __proxy__ needs __utils__
                minion_instance.utils = salt.loader.utils(minion_instance.opts, proxy=minion_instance.proxy)
                minion_instance.proxy.pack['__utils__'] = minion_instance.utils

                # Reload all modules so all dunder variables are injected
                minion_instance.proxy.reload_modules()

                fq_proxyname = opts['proxy']['proxytype']
                proxy_init_fn = minion_instance.proxy[fq_proxyname + '.init']
                proxy_init_fn(opts)
            if not hasattr(minion_instance, 'serial'):
                minion_instance.serial = salt.payload.Serial(opts)
            if not hasattr(minion_instance, 'proc_dir'):
                uid = salt.utils.user.get_uid(user=opts.get('user', None))
                minion_instance.proc_dir = (
                    get_proc_dir(opts['cachedir'], uid=uid)
                    )

        with tornado.stack_context.StackContext(minion_instance.ctx):
            if isinstance(data['fun'], tuple) or isinstance(data['fun'], list):
                Minion._thread_multi_return(minion_instance, opts, data)
            else:
                Minion._thread_return(minion_instance, opts, data)<|MERGE_RESOLUTION|>--- conflicted
+++ resolved
@@ -34,13 +34,8 @@
 from salt.utils.zeromq import zmq, ZMQDefaultLoop, install_zmq, ZMQ_VERSION_INFO
 
 # pylint: enable=no-name-in-module,redefined-builtin
-<<<<<<< HEAD
-
-# Import third party libs
-=======
 import tornado
 
->>>>>>> 7ae3497b
 HAS_RANGE = False
 try:
     import seco.range
