# -*- coding: utf-8 -*-
'''
All salt configuration loading and defaults should be in this module
'''

# Import python libs
from __future__ import absolute_import
from __future__ import generators
import os
import re
import sys
import glob
import time
import codecs
import logging
from copy import deepcopy
import types

# Import third party libs
import yaml
try:
    yaml.Loader = yaml.CLoader
    yaml.Dumper = yaml.CDumper
except Exception:
    pass

# pylint: disable=import-error,no-name-in-module
import salt.ext.six as six
from salt.ext.six import string_types, text_type
from salt.ext.six.moves.urllib.parse import urlparse
# pylint: enable=import-error,no-name-in-module

# Import salt libs
import salt.utils
import salt.utils.dictupdate
import salt.utils.network
import salt.syspaths
import salt.utils.validate.path
import salt.utils.xdg
import salt.exceptions
from salt.utils.locales import sdecode
import salt.defaults.exitcodes

try:
    import psutil
    HAS_PSUTIL = True
except ImportError:
    HAS_PSUTIL = False
    import platform
    import salt.grains.core

log = logging.getLogger(__name__)

_DFLT_LOG_DATEFMT = '%H:%M:%S'
_DFLT_LOG_DATEFMT_LOGFILE = '%Y-%m-%d %H:%M:%S'
_DFLT_LOG_FMT_CONSOLE = '[%(levelname)-8s] %(message)s'
_DFLT_LOG_FMT_LOGFILE = (
    '%(asctime)s,%(msecs)03d [%(name)-17s][%(levelname)-8s][%(process)d] %(message)s'
)

if salt.utils.is_windows():
    # Since an 'ipc_mode' of 'ipc' will never work on Windows due to lack of
    # support in ZeroMQ, we want the default to be something that has a
    # chance of working.
    _DFLT_IPC_MODE = 'tcp'
    _MASTER_TRIES = -1
else:
    _DFLT_IPC_MODE = 'ipc'
    _MASTER_TRIES = 1


def _gather_buffer_space():
    '''
    Gather some system data and then calculate
    buffer space.

    Result is in bytes.
    '''
    if HAS_PSUTIL:
        # Oh good, we have psutil. This will be quick.
        total_mem = psutil.virtual_memory().total
    else:
        # We need to load up ``mem_total`` grain. Let's mimic required OS data.
        os_data = {'kernel': platform.system()}
        grains = salt.grains.core._memdata(os_data)
        total_mem = grains['mem_total']
    # Return the higher number between 5% of the system memory and 10MiB
    return max([total_mem * 0.05, 10 << 20])

# For the time being this will be a fixed calculation
# TODO: Allow user configuration
_DFLT_IPC_WBUFFER = _gather_buffer_space() * .5
# TODO: Reserved for future use
_DFLT_IPC_RBUFFER = _gather_buffer_space() * .5

FLO_DIR = os.path.join(
        os.path.dirname(os.path.dirname(__file__)),
        'daemons', 'flo')

VALID_OPTS = {
    # The address of the salt master. May be specified as IP address or hostname
    'master': (string_types, list),

    # The TCP/UDP port of the master to connect to in order to listen to publications
    'master_port': int,

    # The behaviour of the minion when connecting to a master. Can specify 'failover',
    # 'disable' or 'func'. If 'func' is specified, the 'master' option should be set to an
    # exec module function to run to determine the master hostname. If 'disable' is specified
    # the minion will run, but will not try to connect to a master.
    'master_type': str,

    # Specify the format in which the master address will be specified. Can
    # specify 'default' or 'ip_only'. If 'ip_only' is specified, then the
    # master address will not be split into IP and PORT.
    'master_uri_format': str,

    # The fingerprint of the master key may be specified to increase security. Generate
    # a master fingerprint with `salt-key -F master`
    'master_finger': str,

    # Selects a random master when starting a minion up in multi-master mode
    'master_shuffle': bool,

    # When in multi-master mode, temporarily remove a master from the list if a conenction
    # is interrupted and try another master in the list.
    'master_alive_interval': int,

    # When in multi-master failover mode, fail back to the first master in the list if it's back
    # online.
    'master_failback': bool,

    # When in multi-master mode, and master_failback is enabled ping the top master with this
    # interval.
    'master_failback_interval': int,

    # The name of the signing key-pair
    'master_sign_key_name': str,

    # Sign the master auth-replies with a cryptographic signature of the masters public key.
    'master_sign_pubkey': bool,

    # Enables verification of the master-public-signature returned by the master in auth-replies.
    # Must also set master_sign_pubkey for this to work
    'verify_master_pubkey_sign': bool,

    # If verify_master_pubkey_sign is enabled, the signature is only verified, if the public-key of
    # the master changes. If the signature should always be verified, this can be set to True.
    'always_verify_signature': bool,

    # The name of the file in the masters pki-directory that holds the pre-calculated signature of
    # the masters public-key
    'master_pubkey_signature': str,

    # Instead of computing the signature for each auth-reply, use a pre-calculated signature.
    # The master_pubkey_signature must also be set for this.
    'master_use_pubkey_signature': bool,

    # The key fingerprint of the higher-level master for the syndic to verify it is talking to the
    # intended master
    'syndic_finger': str,

    # The caching mechanism to use for the PKI key store. Can substantially decrease master publish
    # times. Available types:
    # 'maint': Runs on a schedule as a part of the maintanence process.
    # '': Disable the key cache [default]
    'key_cache': str,

    # The user under which the daemon should run
    'user': str,

    # The root directory prepended to these options: pki_dir, cachedir,
    # sock_dir, log_file, autosign_file, autoreject_file, extension_modules,
    # key_logfile, pidfile:
    'root_dir': str,

    # The directory used to store public key data
    'pki_dir': str,

    # A unique identifier for this daemon
    'id': str,

    # The directory to store all cache files.
    'cachedir': str,

    # Append minion_id to these directories.  Helps with
    # multiple proxies and minions running on the same machine.
    # Allowed elements in the list: pki_dir, cachedir, extension_modules, pidfile
    'append_minionid_config_dirs': list,

    # Flag to cache jobs locally.
    'cache_jobs': bool,

    # The path to the salt configuration file
    'conf_file': str,

    # The directory containing unix sockets for things like the event bus
    'sock_dir': str,

    # Specifies how the file server should backup files, if enabled. The backups
    # live in the cache dir.
    'backup_mode': str,

    # A default renderer for all operations on this host
    'renderer': str,

    # Renderer whitelist. The only renderers from this list are allowed.
    'renderer_whitelist': list,

    # Rendrerer blacklist. Renderers from this list are disalloed even if specified in whitelist.
    'renderer_blacklist': list,

    # A flag indicating that a highstate run should immediately cease if a failure occurs.
    'failhard': bool,

    # A flag to indicate that highstate runs should force refresh the modules prior to execution
    'autoload_dynamic_modules': bool,

    # Force the minion into a single environment when it fetches files from the master
    'environment': str,

    # Force the minion into a single pillar root when it fetches pillar data from the master
    'pillarenv': str,

    # Allows a user to provide an alternate name for top.sls
    'state_top': str,

    'state_top_saltenv': str,

    # States to run when a minion starts up
    'startup_states': str,

    # List of startup states
    'sls_list': list,

    # Configuration for snapper in the state system
    'snapper_states': bool,
    'snapper_states_config': str,

    # A top file to execute if startup_states == 'top'
    'top_file': str,

    # Location of the files a minion should look for. Set to 'local' to never ask the master.
    'file_client': str,

    # When using a local file_client, this parameter is used to allow the client to connect to
    # a master for remote execution.
    'use_master_when_local': bool,

    # A map of saltenvs and fileserver backend locations
    'file_roots': dict,

    # A map of saltenvs and fileserver backend locations
    'pillar_roots': dict,

    # The type of hashing algorithm to use when doing file comparisons
    'hash_type': str,

    # Refuse to load these modules
    'disable_modules': list,

    # Refuse to load these returners
    'disable_returners': list,

    # Tell the loader to only load modules in this list
    'whitelist_modules': list,

    # A list of additional directories to search for salt modules in
    'module_dirs': list,

    # A list of additional directories to search for salt returners in
    'returner_dirs': list,

    # A list of additional directories to search for salt states in
    'states_dirs': list,

    # A list of additional directories to search for salt grains in
    'grains_dirs': list,

    # A list of additional directories to search for salt renderers in
    'render_dirs': list,

    # A list of additional directories to search for salt outputters in
    'outputter_dirs': list,

    # A list of additional directories to search for salt utilities in. (Used by the loader
    # to populate __utils__)
    'utils_dirs': list,

    # salt cloud providers
    'providers': dict,

    # First remove all modules during any sync operation
    'clean_dynamic_modules': bool,

    # A flag indicating that a master should accept any minion connection without any authentication
    'open_mode': bool,

    # Whether or not processes should be forked when needed. The alternative is to use threading.
    'multiprocessing': bool,

    # Whether or not the salt minion should run scheduled mine updates
    'mine_enabled': bool,

    # Whether or not scheduled mine updates should be accompanied by a job return for the job cache
    'mine_return_job': bool,

    # Schedule a mine update every n number of seconds
    'mine_interval': int,

    # The ipc strategy. (i.e., sockets versus tcp, etc)
    'ipc_mode': str,

    # Enable ipv6 support for daemons
    'ipv6': bool,

    # The chunk size to use when streaming files with the file server
    'file_buffer_size': int,

    # The TCP port on which minion events should be published if ipc_mode is TCP
    'tcp_pub_port': int,

    # The TCP port on which minion events should be pulled if ipc_mode is TCP
    'tcp_pull_port': int,

    # The TCP port on which events for the master should be pulled if ipc_mode is TCP
    'tcp_master_pub_port': int,

    # The TCP port on which events for the master should be pulled if ipc_mode is TCP
    'tcp_master_pull_port': int,

    # The TCP port on which events for the master should pulled and then republished onto
    # the event bus on the master
    'tcp_master_publish_pull': int,

    # The TCP port for mworkers to connect to on the master
    'tcp_master_workers': int,

    # The file to send logging data to
    'log_file': str,

    # The level of verbosity at which to log
    'log_level': str,

    # The log level to log to a given file
    'log_level_logfile': str,

    # The format to construct dates in log files
    'log_datefmt': str,

    # The dateformat for a given logfile
    'log_datefmt_logfile': str,

    # The format for console logs
    'log_fmt_console': str,

    # The format for a given log file
    'log_fmt_logfile': (tuple, str),

    # A dictionary of logging levels
    'log_granular_levels': dict,

    # If an event is above this size, it will be trimmed before putting it on the event bus
    'max_event_size': int,

    # Always execute states with test=True if this flag is set
    'test': bool,

    # Tell the loader to attempt to import *.pyx cython files if cython is available
    'cython_enable': bool,

    # Tell the loader to attempt to import *.zip archives
    'enable_zip_modules': bool,

    # Tell the client to show minions that have timed out
    'show_timeout': bool,

    # Tell the client to display the jid when a job is published
    'show_jid': bool,

    # Tells the highstate outputter to show successful states. False will omit successes.
    'state_verbose': bool,

    # Specify the format for state outputs. See highstate outputter for additional details.
    'state_output': str,

    # Tells the highstate outputter to only report diffs of states that changed
    'state_output_diff': bool,

    # When true, states run in the order defined in an SLS file, unless requisites re-order them
    'state_auto_order': bool,

    # Fire events as state chunks are processed by the state compiler
    'state_events': bool,

    # The number of seconds a minion should wait before retry when attempting authentication
    'acceptance_wait_time': float,

    # The number of seconds a minion should wait before giving up during authentication
    'acceptance_wait_time_max': float,

    # Retry a connection attempt if the master rejects a minion's public key
    'rejected_retry': bool,

    # The interval in which a daemon's main loop should attempt to perform all necessary tasks
    # for normal operation
    'loop_interval': float,

    # Perform pre-flight verification steps before daemon startup, such as checking configuration
    # files and certain directories.
    'verify_env': bool,

    # The grains dictionary for a minion, containing specific "facts" about the minion
    'grains': dict,

    # Allow a daemon to function even if the key directories are not secured
    'permissive_pki_access': bool,

    # The path to a directory to pull in configuration file includes
    'default_include': str,

    # If a minion is running an esky build of salt, upgrades can be performed using the url
    # defined here. See saltutil.update() for additional information
    'update_url': (bool, string_types),

    # If using update_url with saltutil.update(), provide a list of services to be restarted
    # post-install
    'update_restart_services': list,

    # The number of seconds to sleep between retrying an attempt to resolve the hostname of a
    # salt master
    'retry_dns': float,

    # set the zeromq_reconnect_ivl option on the minion.
    # http://lists.zeromq.org/pipermail/zeromq-dev/2011-January/008845.html
    'recon_max': float,

    # If recon_randomize is set, this specifies the lower bound for the randomized period
    'recon_default': float,

    # Tells the minion to choose a bounded, random interval to have zeromq attempt to reconnect
    # in the event of a disconnect event
    'recon_randomize': bool,

    'return_retry_timer': int,
    'return_retry_timer_max': int,

    # Specify one or more returners in which all events will be sent to. Requires that the returners
    # in question have an event_return(event) function!
    'event_return': (list, string_types),

    # The number of events to queue up in memory before pushing them down the pipe to an event
    # returner specified by 'event_return'
    'event_return_queue': int,

    # Only forward events to an event returner if it matches one of the tags in this list
    'event_return_whitelist': list,

    # Events matching a tag in this list should never be sent to an event returner.
    'event_return_blacklist': list,

    # default match type for filtering events tags: startswith, endswith, find, regex, fnmatch
    'event_match_type': str,

    # This pidfile to write out to when a daemon starts
    'pidfile': str,

    # Used with the SECO range master tops system
    'range_server': str,

    # The tcp keepalive interval to set on TCP ports. This setting can be used to tune Salt
    # connectivity issues in messy network environments with misbehaving firewalls
    'tcp_keepalive': bool,

    # Sets zeromq TCP keepalive idle. May be used to tune issues with minion disconnects
    'tcp_keepalive_idle': float,

    # Sets zeromq TCP keepalive count. May be used to tune issues with minion disconnects
    'tcp_keepalive_cnt': float,

    # Sets zeromq TCP keepalive interval. May be used to tune issues with minion disconnects.
    'tcp_keepalive_intvl': float,

    # The network interface for a daemon to bind to
    'interface': str,

    # The port for a salt master to broadcast publications on. This will also be the port minions
    # connect to to listen for publications.
    'publish_port': int,

    # TODO unknown option!
    'auth_mode': int,

    # listen queue size / backlog
    'zmq_backlog': int,

    # Set the zeromq high water mark on the publisher interface.
    # http://api.zeromq.org/3-2:zmq-setsockopt
    'pub_hwm': int,

    # ZMQ HWM for SaltEvent pub socket
    'salt_event_pub_hwm': int,
    # ZMQ HWM for EventPublisher pub socket
    'event_publisher_pub_hwm': int,

    # IPC buffer size
    # Refs https://github.com/saltstack/salt/issues/34215
    'ipc_write_buffer': int,

    # The number of MWorker processes for a master to startup. This number needs to scale up as
    # the number of connected minions increases.
    'worker_threads': int,

    # The port for the master to listen to returns on. The minion needs to connect to this port
    # to send returns.
    'ret_port': int,

    # The number of hours to keep jobs around in the job cache on the master
    'keep_jobs': int,

    # If the returner supports `clean_old_jobs`, then at cleanup time,
    # archive the job data before deleting it.
    'archive_jobs': bool,

    # A master-only copy of the file_roots dictionary, used by the state compiler
    'master_roots': dict,

    # Add the proxymodule LazyLoader object to opts.  This breaks many things
    # but this was the default pre 2015.8.2.  This should default to
    # False in 2016.3.0
    'add_proxymodule_to_opts': bool,
    'git_pillar_base': str,
    'git_pillar_branch': str,
    'git_pillar_env': str,
    'git_pillar_root': str,
    'git_pillar_ssl_verify': bool,
    'git_pillar_global_lock': bool,
    'git_pillar_user': str,
    'git_pillar_password': str,
    'git_pillar_insecure_auth': bool,
    'git_pillar_privkey': str,
    'git_pillar_pubkey': str,
    'git_pillar_passphrase': str,
    'gitfs_remotes': list,
    'gitfs_mountpoint': str,
    'gitfs_root': str,
    'gitfs_base': str,
    'gitfs_user': str,
    'gitfs_password': str,
    'gitfs_insecure_auth': bool,
    'gitfs_privkey': str,
    'gitfs_pubkey': str,
    'gitfs_passphrase': str,
    'gitfs_env_whitelist': list,
    'gitfs_env_blacklist': list,
    'gitfs_ssl_verify': bool,
    'gitfs_global_lock': bool,
    'gitfs_saltenv': list,
    'hgfs_remotes': list,
    'hgfs_mountpoint': str,
    'hgfs_root': str,
    'hgfs_base': str,
    'hgfs_branch_method': str,
    'hgfs_env_whitelist': list,
    'hgfs_env_blacklist': list,
    'svnfs_remotes': list,
    'svnfs_mountpoint': str,
    'svnfs_root': str,
    'svnfs_trunk': str,
    'svnfs_branches': str,
    'svnfs_tags': str,
    'svnfs_env_whitelist': list,
    'svnfs_env_blacklist': list,
    'minionfs_env': str,
    'minionfs_mountpoint': str,
    'minionfs_whitelist': list,
    'minionfs_blacklist': list,

    # Specify a list of external pillar systems to use
    'ext_pillar': list,

    # Reserved for future use to version the pillar structure
    'pillar_version': int,

    # Whether or not a copy of the master opts dict should be rendered into minion pillars
    'pillar_opts': bool,

    # Cache the master pillar to disk to avoid having to pass through the rendering system
    'pillar_cache': bool,

    # Pillar cache TTL, in seconds. Has no effect unless `pillar_cache` is True
    'pillar_cache_ttl': int,

    # Pillar cache backend. Defaults to `disk` which stores caches in the master cache
    'pillar_cache_backend': str,

    'pillar_safe_render_error': bool,

    # When creating a pillar, there are several strategies to choose from when
    # encountering duplicate values
    'pillar_source_merging_strategy': str,

    # Recursively merge lists by aggregating them instead of replacing them.
    'pillar_merge_lists': bool,

    # How to merge multiple top files from multiple salt environments
    # (saltenvs); can be 'merge' or 'same'
    'top_file_merging_strategy': str,

    # The ordering for salt environment merging, when top_file_merging_strategy
    # is set to 'same'
    'env_order': list,

    # The salt environment which provides the default top file when
    # top_file_merging_strategy is set to 'same'; defaults to 'base'
    'default_top': str,

    'ping_on_rotate': bool,
    'peer': dict,
    'preserve_minion_cache': bool,
    'syndic_master': (string_types, list),

    # The behaviour of the multimaster syndic when connection to a master of masters failed. Can
    # specify 'random' (default) or 'ordered'. If set to 'random' masters will be iterated in random
    # order if 'ordered' the configured order will be used.
    'syndic_failover': str,
    'runner_dirs': list,
    'client_acl': dict,
    'client_acl_verify': bool,
    'client_acl_blacklist': dict,
    'publisher_acl': dict,
    'publisher_acl_blacklist': dict,
    'sudo_acl': bool,
    'external_auth': dict,
    'token_expire': int,
    'token_expire_user_override': (bool, dict),
    'file_recv': bool,
    'file_recv_max_size': int,
    'file_ignore_regex': (list, string_types),
    'file_ignore_glob': (list, string_types),
    'fileserver_backend': list,
    'fileserver_followsymlinks': bool,
    'fileserver_ignoresymlinks': bool,
    'fileserver_limit_traversal': bool,

    # The number of open files a daemon is allowed to have open. Frequently needs to be increased
    # higher than the system default in order to account for the way zeromq consumes file handles.
    'max_open_files': int,

    # Automatically accept any key provided to the master. Implies that the key will be preserved
    # so that subsequent connections will be authenticated even if this option has later been
    # turned off.
    'auto_accept': bool,
    'autosign_timeout': int,

    # A mapping of external systems that can be used to generate topfile data.
    'master_tops': dict,

    # A flag that should be set on a top-level master when it is ordering around subordinate masters
    # via the use of a salt syndic
    'order_masters': bool,

    # Whether or not to cache jobs so that they can be examined later on
    'job_cache': bool,

    # Define a returner to be used as an external job caching storage backend
    'ext_job_cache': str,

    # Specify a returner for the master to use as a backend storage system to cache jobs returns
    # that it receives
    'master_job_cache': str,

    # Specify whether the master should store end times for jobs as returns come in
    'job_cache_store_endtime': bool,

    # The minion data cache is a cache of information about the minions stored on the master.
    # This information is primarily the pillar and grains data. The data is cached in the master
    # cachedir under the name of the minion and used to predetermine what minions are expected to
    # reply from executions.
    'minion_data_cache': bool,

    # The number of seconds between AES key rotations on the master
    'publish_session': int,

    # Defines a salt reactor. See http://docs.saltstack.com/en/latest/topics/reactor/
    'reactor': list,

    # The TTL for the cache of the reactor configuration
    'reactor_refresh_interval': int,

    # The number of workers for the runner/wheel in the reactor
    'reactor_worker_threads': int,

    # The queue size for workers in the reactor
    'reactor_worker_hwm': int,

    # Defines engines. See https://docs.saltstack.com/en/latest/topics/engines/
    'engines': list,

    # Whether or not to store runner returns in the job cache
    'runner_returns': bool,

    'serial': str,
    'search': str,

    # The update interval, in seconds, for the master maintenance process to update the search
    # index
    'search_index_interval': int,

    # A compound target definition.
    # See: http://docs.saltstack.com/en/latest/topics/targeting/nodegroups.html
    'nodegroups': dict,

    # List-only nodegroups for salt-ssh. Each group must be formed as either a
    # comma-separated list, or a YAML list.
    'ssh_list_nodegroups': dict,

    # By default, salt-ssh uses its own specially-generated RSA key to auth
    # against minions. If this is set to True, salt-ssh will look in
    # for a key at ~/.ssh/id_rsa, and fall back to using its own specially-
    # generated RSA key if that file doesn't exist.
    'ssh_use_home_key': bool,

    # The logfile location for salt-key
    'key_logfile': str,

    # The source location for the winrepo sls files
    # (used by win_pkg.py, minion only)
    'winrepo_source_dir': str,

    'winrepo_dir': str,
    'winrepo_dir_ng': str,
    'winrepo_cachefile': str,
    'winrepo_cache_expire_max': int,
    'winrepo_cache_expire_min': int,
    'winrepo_remotes': list,
    'winrepo_remotes_ng': list,
    'winrepo_branch': str,
    'winrepo_ssl_verify': bool,
    'winrepo_user': str,
    'winrepo_password': str,
    'winrepo_insecure_auth': bool,
    'winrepo_privkey': str,
    'winrepo_pubkey': str,
    'winrepo_passphrase': str,

    # Set a hard limit for the amount of memory modules can consume on a minion.
    'modules_max_memory': int,

    # The number of minutes between the minion refreshing its cache of grains
    'grains_refresh_every': int,

    # Use lspci to gather system data for grains on a minion
    'enable_lspci': bool,

    # The number of seconds for the salt client to wait for additional syndics to
    # check in with their lists of expected minions before giving up
    'syndic_wait': int,

    # If this is set to True leading spaces and tabs are stripped from the start
    # of a line to a block.
    'jinja_lstrip_blocks': bool,

    # If this is set to True the first newline after a Jinja block is removed
    'jinja_trim_blocks': bool,

    # Cache minion ID to file
    'minion_id_caching': bool,

    # If set, the master will sign all publications before they are sent out
    'sign_pub_messages': bool,

    # The size of key that should be generated when creating new keys
    'keysize': int,

    # The transport system for this daemon. (i.e. zeromq, raet, etc)
    'transport': str,

    # The number of seconds to wait when the client is requesting information about running jobs
    'gather_job_timeout': int,

    # The number of seconds to wait before timing out an authentication request
    'auth_timeout': int,

    # The number of attempts to authenticate to a master before giving up
    'auth_tries': int,

    # The number of attempts to connect to a master before giving up.
    # Set this to -1 for unlimited attempts. This allows for a master to have
    # downtime and the minion to reconnect to it later when it comes back up.
    # In 'failover' mode, it is the number of attempts for each set of masters.
    # In this mode, it will cycle through the list of masters for each attempt.
    'master_tries': int,

    # Never give up when trying to authenticate to a master
    'auth_safemode': bool,

    'random_master': bool,

    # An upper bound for the amount of time for a minion to sleep before attempting to
    # reauth after a restart.
    'random_reauth_delay': int,

    # The number of seconds for a syndic to poll for new messages that need to be forwarded
    'syndic_event_forward_timeout': float,

    # The length that the syndic event queue must hit before events are popped off and forwarded
    'syndic_jid_forward_cache_hwm': int,

    # Salt SSH configuration
    'ssh_passwd': str,
    'ssh_port': str,
    'ssh_sudo': bool,
    'ssh_sudo_user': str,
    'ssh_timeout': float,
    'ssh_user': str,
    'ssh_scan_ports': str,
    'ssh_scan_timeout': float,
    'ssh_identities_only': bool,
    'ssh_log_file': str,

    # Enable ioflo verbose logging. Warning! Very verbose!
    'ioflo_verbose': int,

    'ioflo_period': float,

    # Set ioflo to realtime. Useful only for testing/debugging to simulate many ioflo periods very
    # quickly
    'ioflo_realtime': bool,

    # Location for ioflo logs
    'ioflo_console_logdir': str,

    # The port to bind to when bringing up a RAET daemon
    'raet_port': int,
    'raet_alt_port': int,
    'raet_mutable': bool,
    'raet_main': bool,
    'raet_clear_remotes': bool,
    'raet_clear_remote_masters': bool,
    'raet_road_bufcnt': int,
    'raet_lane_bufcnt': int,
    'cluster_mode': bool,
    'cluster_masters': list,
    'sqlite_queue_dir': str,

    'queue_dirs': list,

    # Instructs the minion to ping its master(s) ever n number of seconds. Used
    # primarily as a mitigation technique against minion disconnects.
    'ping_interval': int,

    # Instructs the salt CLI to print a summary of a minion responses before returning
    'cli_summary': bool,

    # The maximum number of minion connections allowed by the master. Can have performance
    # implications in large setups.
    'max_minions': int,


    'username': str,
    'password': str,

    # Use zmq.SUSCRIBE to limit listening sockets to only process messages bound for them
    'zmq_filtering': bool,

    # Connection caching. Can greatly speed up salt performance.
    'con_cache': bool,
    'rotate_aes_key': bool,

    # Cache ZeroMQ connections. Can greatly improve salt performance.
    'cache_sreqs': bool,

    # Can be set to override the python_shell=False default in the cmd module
    'cmd_safe': bool,

    # Used strictly for performance testing in RAET.
    'dummy_publisher': bool,

    # Used by salt-api for master requests timeout
    'rest_timeout': int,

    # If set, all minion exec module actions will be rerouted through sudo as this user
    'sudo_user': str,

    # HTTP request timeout in seconds. Applied for tornado http fetch functions like cp.get_url
    # should be greater than overall download time
    'http_request_timeout': float,

    # HTTP request max file content size.
    'http_max_body': int,

    # Delay in seconds before executing bootstrap (Salt Cloud)
    'bootstrap_delay': int,

    # If a proxymodule has a function called 'grains', then call it during
    # regular grains loading and merge the results with the proxy's grains
    # dictionary.  Otherwise it is assumed that the module calls the grains
    # function in a custom way and returns the data elsewhere
    #
    # Default to False for 2016.3 and 2016.11. Switch to True for Nitrogen
    'proxy_merge_grains_in_module': bool,

    # Command to use to restart salt-minion
    'minion_restart_command': list,

    # Whether or not a minion should send the results of a command back to the master
    # Useful when a returner is the source of truth for a job result
    'pub_ret': bool,

    # HTTP proxy settings. Used in tornado fetch functions, apt-key etc
    'proxy_host': str,
    'proxy_username': str,
    'proxy_password': str,
    'proxy_port': int,

    # Minion de-dup jid cache max size
    'minion_jid_queue_hwm': int,

    # Minion data cache driver (one of satl.cache.* modules)
    'cache': str,

    # Extra modules for Salt Thin
    'thin_extra_mods': str,

    # Default returners minion should use. List or comma-delimited string
    'return': (str, list),

    # TLS/SSL connection options. This could be set to a dictionary containing arguments
    # corresponding to python ssl.wrap_socket method. For details see:
    # http://www.tornadoweb.org/en/stable/tcpserver.html#tornado.tcpserver.TCPServer
    # http://docs.python.org/2/library/ssl.html#ssl.wrap_socket
    # Note: to set enum arguments values like `cert_reqs` and `ssl_version` use constant names
    # without ssl module prefix: `CERT_REQUIRED` or `PROTOCOL_SSLv23`.
    'ssl': (dict, type(None)),
}

# default configurations
DEFAULT_MINION_OPTS = {
    'interface': '0.0.0.0',
    'master': 'salt',
    'master_type': 'str',
    'master_uri_format': 'default',
    'master_port': 4506,
    'master_finger': '',
    'master_shuffle': False,
    'master_alive_interval': 0,
    'master_failback': False,
    'master_failback_interval': 0,
    'verify_master_pubkey_sign': False,
    'always_verify_signature': False,
    'master_sign_key_name': 'master_sign',
    'syndic_finger': '',
    'user': 'root',
    'root_dir': salt.syspaths.ROOT_DIR,
    'pki_dir': os.path.join(salt.syspaths.CONFIG_DIR, 'pki', 'minion'),
    'id': '',
    'cachedir': os.path.join(salt.syspaths.CACHE_DIR, 'minion'),
    'append_minionid_config_dirs': [],
    'cache_jobs': False,
    'grains_cache': False,
    'grains_cache_expiration': 300,
    'grains_deep_merge': False,
    'conf_file': os.path.join(salt.syspaths.CONFIG_DIR, 'minion'),
    'sock_dir': os.path.join(salt.syspaths.SOCK_DIR, 'minion'),
    'backup_mode': '',
    'renderer': 'yaml_jinja',
    'renderer_whitelist': [],
    'renderer_blacklist': [],
    'failhard': False,
    'autoload_dynamic_modules': True,
    'environment': None,
    'pillarenv': None,
    'pillar_opts': False,
    # ``pillar_cache``, ``pillar_cache_ttl`` and ``pillar_cache_backend``
    # are not used on the minion but are unavoidably in the code path
    'pillar_cache': False,
    'pillar_cache_ttl': 3600,
    'pillar_cache_backend': 'disk',
    'extension_modules': os.path.join(salt.syspaths.CACHE_DIR, 'minion', 'extmods'),
    'state_top': 'top.sls',
    'state_top_saltenv': None,
    'startup_states': '',
    'sls_list': [],
    'top_file': '',
    'thorium_interval': 0.5,
    'thorium_roots': {
        'base': [salt.syspaths.BASE_THORIUM_ROOTS_DIR],
        },
    'file_client': 'remote',
    'use_master_when_local': False,
    'file_roots': {
        'base': [salt.syspaths.BASE_FILE_ROOTS_DIR,
                 salt.syspaths.SPM_FORMULA_PATH]
    },
    'top_file_merging_strategy': 'merge',
    'env_order': [],
    'default_top': 'base',
    'fileserver_limit_traversal': False,
    'file_recv': False,
    'file_recv_max_size': 100,
    'file_ignore_regex': [],
    'file_ignore_glob': [],
    'fileserver_backend': ['roots'],
    'fileserver_followsymlinks': True,
    'fileserver_ignoresymlinks': False,
    'pillar_roots': {
        'base': [salt.syspaths.BASE_PILLAR_ROOTS_DIR,
                 salt.syspaths.SPM_PILLAR_PATH]
    },
    'git_pillar_base': 'master',
    'git_pillar_branch': 'master',
    'git_pillar_env': '',
    'git_pillar_root': '',
    'git_pillar_ssl_verify': True,
    'git_pillar_global_lock': True,
    'git_pillar_user': '',
    'git_pillar_password': '',
    'git_pillar_insecure_auth': False,
    'git_pillar_privkey': '',
    'git_pillar_pubkey': '',
    'git_pillar_passphrase': '',
    'gitfs_remotes': [],
    'gitfs_mountpoint': '',
    'gitfs_root': '',
    'gitfs_base': 'master',
    'gitfs_user': '',
    'gitfs_password': '',
    'gitfs_insecure_auth': False,
    'gitfs_privkey': '',
    'gitfs_pubkey': '',
    'gitfs_passphrase': '',
    'gitfs_env_whitelist': [],
    'gitfs_env_blacklist': [],
    'gitfs_global_lock': True,
    'gitfs_ssl_verify': True,
    'gitfs_saltenv': [],
    'hash_type': 'sha256',
    'disable_modules': [],
    'disable_returners': [],
    'whitelist_modules': [],
    'module_dirs': [],
    'returner_dirs': [],
    'grains_dirs': [],
    'states_dirs': [],
    'render_dirs': [],
    'outputter_dirs': [],
    'utils_dirs': [],
    'providers': {},
    'clean_dynamic_modules': True,
    'open_mode': False,
    'auto_accept': True,
    'autosign_timeout': 120,
    'multiprocessing': True,
    'mine_enabled': True,
    'mine_return_job': False,
    'mine_interval': 60,
    'ipc_mode': _DFLT_IPC_MODE,
    'ipc_write_buffer': _DFLT_IPC_WBUFFER,
    'ipv6': False,
    'file_buffer_size': 262144,
    'tcp_pub_port': 4510,
    'tcp_pull_port': 4511,
    'log_file': os.path.join(salt.syspaths.LOGS_DIR, 'minion'),
    'log_level': 'warning',
    'log_level_logfile': None,
    'log_datefmt': _DFLT_LOG_DATEFMT,
    'log_datefmt_logfile': _DFLT_LOG_DATEFMT_LOGFILE,
    'log_fmt_console': _DFLT_LOG_FMT_CONSOLE,
    'log_fmt_logfile': _DFLT_LOG_FMT_LOGFILE,
    'log_granular_levels': {},
    'max_event_size': 1048576,
    'test': False,
    'ext_job_cache': '',
    'cython_enable': False,
    'enable_zip_modules': False,
    'state_verbose': True,
    'state_output': 'full',
    'state_output_diff': False,
    'state_auto_order': True,
    'state_events': False,
    'state_aggregate': False,
    'snapper_states': False,
    'snapper_states_config': 'root',
    'acceptance_wait_time': 10,
    'acceptance_wait_time_max': 0,
    'rejected_retry': False,
    'loop_interval': 1,
    'verify_env': True,
    'grains': {},
    'permissive_pki_access': False,
    'default_include': 'minion.d/*.conf',
    'update_url': False,
    'update_restart_services': [],
    'retry_dns': 30,
    'recon_max': 10000,
    'recon_default': 1000,
    'recon_randomize': True,
    'return_retry_timer': 5,
    'return_retry_timer_max': 10,
    'random_reauth_delay': 10,
    'winrepo_source_dir': 'salt://win/repo-ng/',
    'winrepo_dir': os.path.join(salt.syspaths.BASE_FILE_ROOTS_DIR, 'win', 'repo'),
    'winrepo_dir_ng': os.path.join(salt.syspaths.BASE_FILE_ROOTS_DIR, 'win', 'repo-ng'),
    'winrepo_cachefile': 'winrepo.p',
    'winrepo_cache_expire_max': 21600,
    'winrepo_cache_expire_min': 0,
    'winrepo_remotes': ['https://github.com/saltstack/salt-winrepo.git'],
    'winrepo_remotes_ng': ['https://github.com/saltstack/salt-winrepo-ng.git'],
    'winrepo_branch': 'master',
    'winrepo_ssl_verify': True,
    'winrepo_user': '',
    'winrepo_password': '',
    'winrepo_insecure_auth': False,
    'winrepo_privkey': '',
    'winrepo_pubkey': '',
    'winrepo_passphrase': '',
    'pidfile': os.path.join(salt.syspaths.PIDFILE_DIR, 'salt-minion.pid'),
    'range_server': 'range:80',
    'reactor_refresh_interval': 60,
    'reactor_worker_threads': 10,
    'reactor_worker_hwm': 10000,
    'engines': [],
    'tcp_keepalive': True,
    'tcp_keepalive_idle': 300,
    'tcp_keepalive_cnt': -1,
    'tcp_keepalive_intvl': -1,
    'modules_max_memory': -1,
    'grains_refresh_every': 0,
    'minion_id_caching': True,
    'keysize': 2048,
    'transport': 'zeromq',
    'auth_timeout': 5,
    'auth_tries': 7,
    'master_tries': _MASTER_TRIES,
    'auth_safemode': False,
    'random_master': False,
    'minion_floscript': os.path.join(FLO_DIR, 'minion.flo'),
    'caller_floscript': os.path.join(FLO_DIR, 'caller.flo'),
    'ioflo_verbose': 0,
    'ioflo_period': 0.1,
    'ioflo_realtime': True,
    'ioflo_console_logdir': '',
    'raet_port': 4510,
    'raet_alt_port': 4511,
    'raet_mutable': False,
    'raet_main': False,
    'raet_clear_remotes': True,
    'raet_clear_remote_masters': True,
    'raet_road_bufcnt': 2,
    'raet_lane_bufcnt': 100,
    'cluster_mode': False,
    'cluster_masters': [],
    'restart_on_error': False,
    'ping_interval': 0,
    'username': None,
    'password': None,
    'zmq_filtering': False,
    'zmq_monitor': False,
    'cache_sreqs': True,
    'cmd_safe': True,
    'sudo_user': '',
    'http_request_timeout': 1 * 60 * 60.0,  # 1 hour
    'http_max_body': 100 * 1024 * 1024 * 1024,  # 100GB
    # ZMQ HWM for SaltEvent pub socket - different for minion vs. master
    'salt_event_pub_hwm': 2000,
    # ZMQ HWM for EventPublisher pub socket - different for minion vs. master
    'event_publisher_pub_hwm': 1000,
    'event_match_type': 'startswith',
    'minion_restart_command': [],
    'pub_ret': True,
    'proxy_host': '',
    'proxy_username': '',
    'proxy_password': '',
    'proxy_port': 0,
    'minion_jid_queue_hwm': 100,
    'ssl': None,
}

DEFAULT_MASTER_OPTS = {
    'interface': '0.0.0.0',
    'publish_port': 4505,
    'zmq_backlog': 1000,
    'pub_hwm': 1000,
    # ZMQ HWM for SaltEvent pub socket - different for minion vs. master
    'salt_event_pub_hwm': 2000,
    # ZMQ HWM for EventPublisher pub socket - different for minion vs. master
    'event_publisher_pub_hwm': 1000,
    'auth_mode': 1,
    'user': 'root',
    'worker_threads': 5,
    'sock_dir': os.path.join(salt.syspaths.SOCK_DIR, 'master'),
    'ret_port': 4506,
    'timeout': 5,
    'keep_jobs': 24,
    'archive_jobs': False,
    'root_dir': salt.syspaths.ROOT_DIR,
    'pki_dir': os.path.join(salt.syspaths.CONFIG_DIR, 'pki', 'master'),
    'key_cache': '',
    'cachedir': os.path.join(salt.syspaths.CACHE_DIR, 'master'),
    'file_roots': {
        'base': [salt.syspaths.BASE_FILE_ROOTS_DIR,
                 salt.syspaths.SPM_FORMULA_PATH]
    },
    'master_roots': {
        'base': [salt.syspaths.BASE_MASTER_ROOTS_DIR],
    },
    'pillar_roots': {
        'base': [salt.syspaths.BASE_PILLAR_ROOTS_DIR,
                 salt.syspaths.SPM_PILLAR_PATH]
    },
    'thorium_interval': 0.5,
    'thorium_roots': {
        'base': [salt.syspaths.BASE_THORIUM_ROOTS_DIR],
        },
    'top_file_merging_strategy': 'merge',
    'env_order': [],
    'environment': None,
    'default_top': 'base',
    'file_client': 'local',
    'git_pillar_base': 'master',
    'git_pillar_branch': 'master',
    'git_pillar_env': '',
    'git_pillar_root': '',
    'git_pillar_ssl_verify': True,
    'git_pillar_global_lock': True,
    'git_pillar_user': '',
    'git_pillar_password': '',
    'git_pillar_insecure_auth': False,
    'git_pillar_privkey': '',
    'git_pillar_pubkey': '',
    'git_pillar_passphrase': '',
    'gitfs_remotes': [],
    'gitfs_mountpoint': '',
    'gitfs_root': '',
    'gitfs_base': 'master',
    'gitfs_user': '',
    'gitfs_password': '',
    'gitfs_insecure_auth': False,
    'gitfs_privkey': '',
    'gitfs_pubkey': '',
    'gitfs_passphrase': '',
    'gitfs_env_whitelist': [],
    'gitfs_env_blacklist': [],
    'gitfs_global_lock': True,
    'gitfs_ssl_verify': True,
    'gitfs_saltenv': [],
    'hgfs_remotes': [],
    'hgfs_mountpoint': '',
    'hgfs_root': '',
    'hgfs_base': 'default',
    'hgfs_branch_method': 'branches',
    'hgfs_env_whitelist': [],
    'hgfs_env_blacklist': [],
    'show_timeout': True,
    'show_jid': False,
    'svnfs_remotes': [],
    'svnfs_mountpoint': '',
    'svnfs_root': '',
    'svnfs_trunk': 'trunk',
    'svnfs_branches': 'branches',
    'svnfs_tags': 'tags',
    'svnfs_env_whitelist': [],
    'svnfs_env_blacklist': [],
    'max_event_size': 1048576,
    'minionfs_env': 'base',
    'minionfs_mountpoint': '',
    'minionfs_whitelist': [],
    'minionfs_blacklist': [],
    'ext_pillar': [],
    'pillar_version': 2,
    'pillar_opts': False,
    'pillar_safe_render_error': True,
    'pillar_source_merging_strategy': 'smart',
    'pillar_merge_lists': False,
    'pillar_cache': False,
    'pillar_cache_ttl': 3600,
    'pillar_cache_backend': 'disk',
    'ping_on_rotate': False,
    'peer': {},
    'preserve_minion_cache': False,
    'syndic_master': 'masterofmasters',
    'syndic_failover': 'random',
    'syndic_log_file': os.path.join(salt.syspaths.LOGS_DIR, 'syndic'),
    'syndic_pidfile': os.path.join(salt.syspaths.PIDFILE_DIR, 'salt-syndic.pid'),
    'runner_dirs': [],
    'outputter_dirs': [],
    'client_acl': {},
    'client_acl_verify': True,
    'client_acl_blacklist': {},
    'publisher_acl': {},
    'publisher_acl_blacklist': {},
    'sudo_acl': False,
    'external_auth': {},
    'token_expire': 43200,
    'token_expire_user_override': False,
    'extension_modules': os.path.join(salt.syspaths.CACHE_DIR, 'master', 'extmods'),
    'file_recv': False,
    'file_recv_max_size': 100,
    'file_buffer_size': 1048576,
    'file_ignore_regex': [],
    'file_ignore_glob': [],
    'fileserver_backend': ['roots'],
    'fileserver_followsymlinks': True,
    'fileserver_ignoresymlinks': False,
    'fileserver_limit_traversal': False,
    'max_open_files': 100000,
    'hash_type': 'sha256',
    'conf_file': os.path.join(salt.syspaths.CONFIG_DIR, 'master'),
    'open_mode': False,
    'auto_accept': False,
    'renderer': 'yaml_jinja',
    'renderer_whitelist': [],
    'renderer_blacklist': [],
    'failhard': False,
    'state_top': 'top.sls',
    'state_top_saltenv': None,
    'master_tops': {},
    'order_masters': False,
    'job_cache': True,
    'ext_job_cache': '',
    'master_job_cache': 'local_cache',
    'job_cache_store_endtime': False,
    'minion_data_cache': True,
    'enforce_mine_cache': False,
    'ipc_mode': _DFLT_IPC_MODE,
    'ipc_write_buffer': _DFLT_IPC_WBUFFER,
    'ipv6': False,
    'tcp_master_pub_port': 4512,
    'tcp_master_pull_port': 4513,
    'tcp_master_publish_pull': 4514,
    'tcp_master_workers': 4515,
    'log_file': os.path.join(salt.syspaths.LOGS_DIR, 'master'),
    'log_level': 'warning',
    'log_level_logfile': None,
    'log_datefmt': _DFLT_LOG_DATEFMT,
    'log_datefmt_logfile': _DFLT_LOG_DATEFMT_LOGFILE,
    'log_fmt_console': _DFLT_LOG_FMT_CONSOLE,
    'log_fmt_logfile': _DFLT_LOG_FMT_LOGFILE,
    'log_granular_levels': {},
    'pidfile': os.path.join(salt.syspaths.PIDFILE_DIR, 'salt-master.pid'),
    'publish_session': 86400,
    'range_server': 'range:80',
    'reactor': [],
    'reactor_refresh_interval': 60,
    'reactor_worker_threads': 10,
    'reactor_worker_hwm': 10000,
    'engines': [],
    'event_return': '',
    'event_return_queue': 0,
    'event_return_whitelist': [],
    'event_return_blacklist': [],
    'event_match_type': 'startswith',
    'runner_returns': True,
    'serial': 'msgpack',
    'state_verbose': True,
    'state_output': 'full',
    'state_output_diff': False,
    'state_auto_order': True,
    'state_events': False,
    'state_aggregate': False,
    'search': '',
    'search_index_interval': 3600,
    'loop_interval': 60,
    'nodegroups': {},
    'ssh_list_nodegroups': {},
    'ssh_use_home_key': False,
    'cython_enable': False,
    'enable_gpu_grains': False,
    # XXX: Remove 'key_logfile' support in 2014.1.0
    'key_logfile': os.path.join(salt.syspaths.LOGS_DIR, 'key'),
    'verify_env': True,
    'permissive_pki_access': False,
    'default_include': 'master.d/*.conf',
    'winrepo_dir': os.path.join(salt.syspaths.BASE_FILE_ROOTS_DIR, 'win', 'repo'),
    'winrepo_dir_ng': os.path.join(salt.syspaths.BASE_FILE_ROOTS_DIR, 'win', 'repo-ng'),
    'winrepo_cachefile': 'winrepo.p',
    'winrepo_remotes': ['https://github.com/saltstack/salt-winrepo.git'],
    'winrepo_remotes_ng': ['https://github.com/saltstack/salt-winrepo-ng.git'],
    'winrepo_branch': 'master',
    'winrepo_ssl_verify': True,
    'winrepo_user': '',
    'winrepo_password': '',
    'winrepo_insecure_auth': False,
    'winrepo_privkey': '',
    'winrepo_pubkey': '',
    'winrepo_passphrase': '',
    'syndic_wait': 5,
    'jinja_lstrip_blocks': False,
    'jinja_trim_blocks': False,
    'tcp_keepalive': True,
    'tcp_keepalive_idle': 300,
    'tcp_keepalive_cnt': -1,
    'tcp_keepalive_intvl': -1,
    'sign_pub_messages': False,
    'keysize': 2048,
    'transport': 'zeromq',
    'gather_job_timeout': 10,
    'syndic_event_forward_timeout': 0.5,
    'syndic_jid_forward_cache_hwm': 100,
    'regen_thin': False,
    'ssh_passwd': '',
    'ssh_port': '22',
    'ssh_sudo': False,
    'ssh_sudo_user': '',
    'ssh_timeout': 60,
    'ssh_user': 'root',
    'ssh_scan_ports': '22',
    'ssh_scan_timeout': 0.01,
    'ssh_identities_only': False,
    'ssh_log_file': os.path.join(salt.syspaths.LOGS_DIR, 'ssh'),
    'master_floscript': os.path.join(FLO_DIR, 'master.flo'),
    'worker_floscript': os.path.join(FLO_DIR, 'worker.flo'),
    'maintenance_floscript': os.path.join(FLO_DIR, 'maint.flo'),
    'ioflo_verbose': 0,
    'ioflo_period': 0.01,
    'ioflo_realtime': True,
    'ioflo_console_logdir': '',
    'raet_port': 4506,
    'raet_alt_port': 4511,
    'raet_mutable': False,
    'raet_main': True,
    'raet_clear_remotes': False,
    'raet_clear_remote_masters': True,
    'raet_road_bufcnt': 2,
    'raet_lane_bufcnt': 100,
    'cluster_mode': False,
    'cluster_masters': [],
    'sqlite_queue_dir': os.path.join(salt.syspaths.CACHE_DIR, 'master', 'queues'),
    'queue_dirs': [],
    'cli_summary': False,
    'max_minions': 0,
    'master_sign_key_name': 'master_sign',
    'master_sign_pubkey': False,
    'master_pubkey_signature': 'master_pubkey_signature',
    'master_use_pubkey_signature': False,
    'zmq_filtering': False,
    'zmq_monitor': False,
    'con_cache': False,
    'rotate_aes_key': True,
    'cache_sreqs': True,
    'dummy_pub': False,
    'http_request_timeout': 1 * 60 * 60.0,  # 1 hour
    'http_max_body': 100 * 1024 * 1024 * 1024,  # 100GB
    'python2_bin': 'python2',
    'python3_bin': 'python3',
    'cache': 'localfs',
    'thin_extra_mods': '',
    'ssl': None,
}


# ----- Salt Proxy Minion Configuration Defaults ----------------------------------->
# Note DEFAULT_MINION_OPTS
# is loaded first, then if we are setting up a proxy, the config is overwritten with
# these settings.
DEFAULT_PROXY_MINION_OPTS = {
    'conf_file': os.path.join(salt.syspaths.CONFIG_DIR, 'proxy'),
    'log_file': os.path.join(salt.syspaths.LOGS_DIR, 'proxy'),
    'add_proxymodule_to_opts': False,
    'proxy_merge_grains_in_module': False,
    'append_minionid_config_dirs': ['cachedir', 'pidfile'],
    'default_include': 'proxy.d/*.conf',
}

# ----- Salt Cloud Configuration Defaults ----------------------------------->
DEFAULT_CLOUD_OPTS = {
    'verify_env': True,
    'default_include': 'cloud.conf.d/*.conf',
    # Global defaults
    'ssh_auth': '',
    'cachedir': os.path.join(salt.syspaths.CACHE_DIR, 'cloud'),
    'keysize': 4096,
    'os': '',
    'script': 'bootstrap-salt',
    'start_action': None,
    'enable_hard_maps': False,
    'delete_sshkeys': False,
    # Custom deploy scripts
    'deploy_scripts_search_path': 'cloud.deploy.d',
    # Logging defaults
    'log_file': os.path.join(salt.syspaths.LOGS_DIR, 'cloud'),
    'log_level': 'warning',
    'log_level_logfile': None,
    'log_datefmt': _DFLT_LOG_DATEFMT,
    'log_datefmt_logfile': _DFLT_LOG_DATEFMT_LOGFILE,
    'log_fmt_console': _DFLT_LOG_FMT_CONSOLE,
    'log_fmt_logfile': _DFLT_LOG_FMT_LOGFILE,
    'log_granular_levels': {},
    'bootstrap_delay': None,
}

DEFAULT_API_OPTS = {
    # ----- Salt master settings overridden by Salt-API --------------------->
    'api_pidfile': os.path.join(salt.syspaths.PIDFILE_DIR, 'salt-api.pid'),
    'api_logfile': os.path.join(salt.syspaths.LOGS_DIR, 'api'),
    'rest_timeout': 300,
    # <---- Salt master settings overridden by Salt-API ----------------------
}

DEFAULT_SPM_OPTS = {
    # ----- Salt master settings overridden by SPM --------------------->
    'spm_conf_file': os.path.join(salt.syspaths.CONFIG_DIR, 'spm'),
    'formula_path': '/srv/spm/salt',
    'pillar_path': '/srv/spm/pillar',
    'reactor_path': '/srv/spm/reactor',
    'spm_logfile': os.path.join(salt.syspaths.LOGS_DIR, 'spm'),
    'spm_default_include': 'spm.d/*.conf',
    # spm_repos_config also includes a .d/ directory
    'spm_repos_config': '/etc/salt/spm.repos',
    'spm_cache_dir': os.path.join(salt.syspaths.CACHE_DIR, 'spm'),
    'spm_build_dir': '/srv/spm_build',
    'spm_build_exclude': ['CVS', '.hg', '.git', '.svn'],
    'spm_db': os.path.join(salt.syspaths.CACHE_DIR, 'spm', 'packages.db'),
    # <---- Salt master settings overridden by SPM ----------------------
}

VM_CONFIG_DEFAULTS = {
    'default_include': 'cloud.profiles.d/*.conf',
}

PROVIDER_CONFIG_DEFAULTS = {
    'default_include': 'cloud.providers.d/*.conf',
}
# <---- Salt Cloud Configuration Defaults ------------------------------------


def _validate_file_roots(opts):
    '''
    If the file_roots option has a key that is None then we will error out,
    just replace it with an empty list
    '''
    if not isinstance(opts['file_roots'], dict):
        log.warning('The file_roots parameter is not properly formatted,'
                    ' using defaults')
        return {'base': _expand_glob_path([salt.syspaths.BASE_FILE_ROOTS_DIR])}
    for saltenv, dirs in six.iteritems(opts['file_roots']):
        normalized_saltenv = six.text_type(saltenv)
        if normalized_saltenv != saltenv:
            opts['file_roots'][normalized_saltenv] = \
                opts['file_roots'].pop(saltenv)
        if not isinstance(dirs, (list, tuple)):
            opts['file_roots'][normalized_saltenv] = []
        opts['file_roots'][normalized_saltenv] = \
            _expand_glob_path(opts['file_roots'][normalized_saltenv])
    return opts['file_roots']


def _expand_glob_path(file_roots):
    '''
    Applies shell globbing to a set of directories and returns
    the expanded paths
    '''
    unglobbed_path = []
    for path in file_roots:
        try:
            if glob.has_magic(path):
                unglobbed_path.extend(glob.glob(path))
            else:
                unglobbed_path.append(path)
        except Exception:
            unglobbed_path.append(path)
    return unglobbed_path


def _validate_opts(opts):
    '''
    Check that all of the types of values passed into the config are
    of the right types
    '''
    def format_multi_opt(valid_type):
        try:
            num_types = len(valid_type)
        except TypeError:
            # Bare type name won't have a length, return the name of the type
            # passed.
            return valid_type.__name__
        else:
            def get_types(types, type_tuple):
                for item in type_tuple:
                    if isinstance(item, tuple):
                        get_types(types, item)
                    else:
                        try:
                            types.append(item.__name__)
                        except AttributeError:
                            log.warning(
                                'Unable to interpret type %s while validating '
                                'configuration', item
                            )
            types = []
            get_types(types, valid_type)

            ret = ', '.join(types[:-1])
            ret += ' or ' + types[-1]
            return ret

    errors = []

    err = ('Key \'{0}\' with value {1} has an invalid type of {2}, a {3} is '
           'required for this value')
    for key, val in six.iteritems(opts):
        if key in VALID_OPTS:
            if isinstance(val, VALID_OPTS[key]):
                continue

            # We don't know what data type sdb will return at run-time so we
            # simply cannot check it for correctness here at start-time.
            if isinstance(val, str) and val.startswith('sdb://'):
                continue

            if hasattr(VALID_OPTS[key], '__call__'):
                try:
                    VALID_OPTS[key](val)
                    if isinstance(val, (list, dict)):
                        # We'll only get here if VALID_OPTS[key] is str or
                        # bool, and the passed value is a list/dict. Attempting
                        # to run int() or float() on a list/dict will raise an
                        # exception, but running str() or bool() on it will
                        # pass despite not being the correct type.
                        errors.append(
                            err.format(
                                key,
                                val,
                                type(val).__name__,
                                VALID_OPTS[key].__name__
                            )
                        )
                except (TypeError, ValueError):
                    errors.append(
                        err.format(key,
                                   val,
                                   type(val).__name__,
                                   VALID_OPTS[key].__name__)
                    )
                continue

            errors.append(
                err.format(key,
                           val,
                           type(val).__name__,
                           format_multi_opt(VALID_OPTS[key]))
            )

    # Convert list to comma-delimited string for 'return' config option
    if isinstance(opts.get('return'), list):
        opts['return'] = ','.join(opts['return'])

    # RAET on Windows uses 'win32file.CreateMailslot()' for IPC. Due to this,
    # sock_dirs must start with '\\.\mailslot\' and not contain any colons.
    # We don't expect the user to know this, so we will fix up their path for
    # them if it isn't compliant.
    if (salt.utils.is_windows() and opts.get('transport') == 'raet' and
             'sock_dir' in opts and
             not opts['sock_dir'].startswith('\\\\.\\mailslot\\')):
        opts['sock_dir'] = (
                '\\\\.\\mailslot\\' + opts['sock_dir'].replace(':', ''))

    for error in errors:
        log.warning(error)
    if errors:
        return False
    return True


def _append_domain(opts):
    '''
    Append a domain to the existing id if it doesn't already exist
    '''
    # Domain already exists
    if opts['id'].endswith(opts['append_domain']):
        return opts['id']
    # Trailing dot should mean an FQDN that is terminated, leave it alone.
    if opts['id'].endswith('.'):
        return opts['id']
    return '{0[id]}.{0[append_domain]}'.format(opts)


def _read_conf_file(path):
    '''
    Read in a config file from a given path and process it into a dictionary
    '''
    log.debug('Reading configuration from {0}'.format(path))
    with salt.utils.fopen(path, 'r') as conf_file:
        try:
            conf_opts = yaml.safe_load(conf_file.read()) or {}
        except yaml.YAMLError as err:
            message = 'Error parsing configuration file: {0} - {1}'.format(path, err)
            log.error(message)
            raise salt.exceptions.SaltConfigurationError(message)

        # only interpret documents as a valid conf, not things like strings,
        # which might have been caused by invalid yaml syntax
        if not isinstance(conf_opts, dict):
            message = 'Error parsing configuration file: {0} - conf ' \
                      'should be a document, not {1}.'.format(path, type(conf_opts))
            log.error(message)
            raise salt.exceptions.SaltConfigurationError(message)

        # allow using numeric ids: convert int to string
        if 'id' in conf_opts:
            if not isinstance(conf_opts['id'], six.string_types):
                conf_opts['id'] = str(conf_opts['id'])
            else:
                conf_opts['id'] = sdecode(conf_opts['id'])
        for key, value in six.iteritems(conf_opts.copy()):
            if isinstance(value, text_type) and six.PY2:
                # We do not want unicode settings
                conf_opts[key] = value.encode('utf-8')
        return conf_opts


def _absolute_path(path, relative_to=None):
    '''
    Return an absolute path. In case ``relative_to`` is passed and ``path`` is
    not an absolute path, we try to prepend ``relative_to`` to ``path``and if
    that path exists, return that one
    '''

    if path and os.path.isabs(path):
        return path
    if path and relative_to is not None:
        _abspath = os.path.join(relative_to, path)
        if os.path.isfile(_abspath):
            log.debug(
                'Relative path \'{0}\' converted to existing absolute path '
                '\'{1}\''.format(path, _abspath)
            )
            return _abspath
    return path


def load_config(path, env_var, default_path=None, exit_on_config_errors=True):
    '''
    Returns configuration dict from parsing either the file described by
    ``path`` or the environment variable described by ``env_var`` as YAML.
    '''
    if path is None:
        # When the passed path is None, we just want the configuration
        # defaults, not actually loading the whole configuration.
        return {}

    if default_path is None:
        # This is most likely not being used from salt, i.e., could be salt-cloud
        # or salt-api which have not yet migrated to the new default_path
        # argument. Let's issue a warning message that the environ vars won't
        # work.
        import inspect
        previous_frame = inspect.getframeinfo(inspect.currentframe().f_back)
        log.warning(
            "The function '{0}()' defined in '{1}' is not yet using the "
            "new 'default_path' argument to `salt.config.load_config()`. "
            "As such, the '{2}' environment variable will be ignored".format(
                previous_frame.function, previous_frame.filename, env_var
            )
        )
        # In this case, maintain old behavior
        default_path = DEFAULT_MASTER_OPTS['conf_file']

    # Default to the environment variable path, if it exists
    env_path = os.environ.get(env_var, path)
    if not env_path or not os.path.isfile(env_path):
        env_path = path
    # If non-default path from `-c`, use that over the env variable
    if path != default_path:
        env_path = path

    path = env_path

    # If the configuration file is missing, attempt to copy the template,
    # after removing the first header line.
    if not os.path.isfile(path):
        template = '{0}.template'.format(path)
        if os.path.isfile(template):
            log.debug('Writing {0} based on {1}'.format(path, template))
            with salt.utils.fopen(path, 'w') as out:
                with salt.utils.fopen(template, 'r') as ifile:
                    ifile.readline()  # skip first line
                    out.write(ifile.read())

    opts = {}

    if salt.utils.validate.path.is_readable(path):
        try:
            opts = _read_conf_file(path)
            opts['conf_file'] = path
        except salt.exceptions.SaltConfigurationError as error:
            log.error(error)
            if exit_on_config_errors:
                sys.exit(salt.defaults.exitcodes.EX_GENERIC)
    else:
        log.debug('Missing configuration file: {0}'.format(path))

    return opts


def include_config(include, orig_path, verbose, exit_on_config_errors=False):
    '''
    Parses extra configuration file(s) specified in an include list in the
    main config file.
    '''
    # Protect against empty option

    if not include:
        return {}

    if orig_path is None:
        # When the passed path is None, we just want the configuration
        # defaults, not actually loading the whole configuration.
        return {}

    if isinstance(include, str):
        include = [include]

    configuration = {}
    for path in include:
        # Allow for includes like ~/foo
        path = os.path.expanduser(path)
        if not os.path.isabs(path):
            path = os.path.join(os.path.dirname(orig_path), path)

        # Catch situation where user typos path in configuration; also warns
        # for empty include directory (which might be by design)
        if len(glob.glob(path)) == 0:
            if verbose:
                log.warning(
                    'Warning parsing configuration file: "include" path/glob '
                    "'{0}' matches no files".format(path)
                )

        for fn_ in sorted(glob.glob(path)):
            log.debug('Including configuration from \'{0}\''.format(fn_))
            try:
                opts = _read_conf_file(fn_)
            except salt.exceptions.SaltConfigurationError as error:
                log.error(error)
                if exit_on_config_errors:
                    sys.exit(salt.defaults.exitcodes.EX_GENERIC)
                else:
                    # Initialize default config if we wish to skip config errors
                    opts = {}

            include = opts.get('include', [])
            if include:
                opts.update(include_config(include, fn_, verbose))

            salt.utils.dictupdate.update(configuration, opts)

    return configuration


def prepend_root_dir(opts, path_options):
    '''
    Prepends the options that represent filesystem paths with value of the
    'root_dir' option.
    '''
    root_dir = os.path.abspath(opts['root_dir'])
    root_opt = opts['root_dir'].rstrip(os.sep)
    for path_option in path_options:
        if path_option in opts:
            path = opts[path_option]
            if path == root_opt or path.startswith(root_opt + os.sep):
                path = path[len(root_opt):]
            opts[path_option] = salt.utils.path_join(root_dir, path)


def insert_system_path(opts, paths):
    '''
    Inserts path into python path taking into consideration 'root_dir' option.
    '''
    if isinstance(paths, str):
        paths = [paths]
    for path in paths:
        path_options = {'path': path, 'root_dir': opts['root_dir']}
        prepend_root_dir(path_options, path_options)
        if (os.path.isdir(path_options['path'])
                and path_options['path'] not in sys.path):
            sys.path.insert(0, path_options['path'])


def minion_config(path,
                  env_var='SALT_MINION_CONFIG',
                  defaults=None,
                  cache_minion_id=False,
                  ignore_config_errors=True,
                  minion_id=None):
    '''
    Reads in the minion configuration file and sets up special options

    This is useful for Minion-side operations, such as the
    :py:class:`~salt.client.Caller` class, and manually running the loader
    interface.

    .. code-block:: python

        import salt.config
        minion_opts = salt.config.minion_config('/etc/salt/minion')
    '''
    if defaults is None:
        defaults = DEFAULT_MINION_OPTS.copy()

    if path is not None and path.endswith('proxy'):
        defaults.update(DEFAULT_PROXY_MINION_OPTS)

    if not os.environ.get(env_var, None):
        # No valid setting was given using the configuration variable.
        # Lets see is SALT_CONFIG_DIR is of any use
        salt_config_dir = os.environ.get('SALT_CONFIG_DIR', None)
        if salt_config_dir:
            env_config_file_path = os.path.join(salt_config_dir, 'minion')
            if salt_config_dir and os.path.isfile(env_config_file_path):
                # We can get a configuration file using SALT_CONFIG_DIR, let's
                # update the environment with this information
                os.environ[env_var] = env_config_file_path

    overrides = load_config(path, env_var, DEFAULT_MINION_OPTS['conf_file'])
    default_include = overrides.get('default_include',
                                    defaults['default_include'])
    include = overrides.get('include', [])

    overrides.update(include_config(default_include, path, verbose=False,
                                    exit_on_config_errors=not ignore_config_errors))
    overrides.update(include_config(include, path, verbose=True,
                                    exit_on_config_errors=not ignore_config_errors))

    opts = apply_minion_config(overrides, defaults,
                               cache_minion_id=cache_minion_id,
                               minion_id=minion_id)
    apply_sdb(opts)
    _validate_opts(opts)
    return opts


def syndic_config(master_config_path,
                  minion_config_path,
                  master_env_var='SALT_MASTER_CONFIG',
                  minion_env_var='SALT_MINION_CONFIG',
                  minion_defaults=None,
                  master_defaults=None):

    if minion_defaults is None:
        minion_defaults = DEFAULT_MINION_OPTS

    if master_defaults is None:
        master_defaults = DEFAULT_MASTER_OPTS

    opts = {}
    master_opts = master_config(
        master_config_path, master_env_var, master_defaults
    )
    minion_opts = minion_config(
        minion_config_path, minion_env_var, minion_defaults
    )
    opts['_minion_conf_file'] = master_opts['conf_file']
    opts['_master_conf_file'] = minion_opts['conf_file']
    opts.update(master_opts)
    opts.update(minion_opts)
    syndic_opts = {
        '__role': 'syndic',
        'root_dir': opts.get('root_dir', salt.syspaths.ROOT_DIR),
        'pidfile': opts.get('syndic_pidfile', 'salt-syndic.pid'),
        'log_file': opts.get('syndic_log_file', 'salt-syndic.log'),
        'log_level': master_opts['log_level'],
        'id': minion_opts['id'],
        'pki_dir': minion_opts['pki_dir'],
        'master': opts['syndic_master'],
        'interface': master_opts['interface'],
        'master_port': int(
            opts.get(
                # The user has explicitly defined the syndic master port
                'syndic_master_port',
                opts.get(
                    # No syndic_master_port, grab master_port from opts
                    'master_port',
                    # No master_opts, grab from the provided minion defaults
                    minion_defaults.get(
                        'master_port',
                        # Not on the provided minion defaults, load from the
                        # static minion defaults
                        DEFAULT_MINION_OPTS['master_port']
                    )
                )
            )
        ),
        'user': opts.get('syndic_user', opts['user']),
        'sock_dir': os.path.join(
            opts['cachedir'], opts.get('syndic_sock_dir', opts['sock_dir'])
        ),
        'cachedir': master_opts['cachedir'],
    }
    opts.update(syndic_opts)
    # Prepend root_dir to other paths
    prepend_root_dirs = [
        'pki_dir', 'cachedir', 'pidfile', 'sock_dir', 'extension_modules',
        'autosign_file', 'autoreject_file', 'token_dir'
    ]
    for config_key in ('log_file', 'key_logfile'):
        # If this is not a URI and instead a local path
        if urlparse(opts.get(config_key, '')).scheme == '':
            prepend_root_dirs.append(config_key)
    prepend_root_dir(opts, prepend_root_dirs)
    return opts


def apply_sdb(opts, sdb_opts=None):
    '''
    Recurse for sdb:// links for opts
    '''
    # Late load of SDB to keep CLI light
    import salt.utils.sdb
    if sdb_opts is None:
        sdb_opts = opts
    if isinstance(sdb_opts, string_types) and sdb_opts.startswith('sdb://'):
        return salt.utils.sdb.sdb_get(sdb_opts, opts)
    elif isinstance(sdb_opts, dict):
        for key, value in six.iteritems(sdb_opts):
            if value is None:
                continue
            sdb_opts[key] = apply_sdb(opts, value)
    elif isinstance(sdb_opts, list):
        for key, value in enumerate(sdb_opts):
            if value is None:
                continue
            sdb_opts[key] = apply_sdb(opts, value)

    return sdb_opts


# ----- Salt Cloud Configuration Functions ---------------------------------->
def cloud_config(path, env_var='SALT_CLOUD_CONFIG', defaults=None,
                 master_config_path=None, master_config=None,
                 providers_config_path=None, providers_config=None,
                 profiles_config_path=None, profiles_config=None):
    '''
    Read in the Salt Cloud config and return the dict
    '''
    if path:
        config_dir = os.path.dirname(path)
    else:
        config_dir = salt.syspaths.CONFIG_DIR

    # Load the cloud configuration
    overrides = load_config(
        path,
        env_var,
        os.path.join(config_dir, 'cloud')
    )

    if defaults is None:
        defaults = DEFAULT_CLOUD_OPTS.copy()

    # Set defaults early to override Salt Master's default config values later
    defaults.update(overrides)
    overrides = defaults

    # Load cloud configuration from any default or provided includes
    overrides.update(
        salt.config.include_config(overrides['default_include'], path, verbose=False)
    )
    include = overrides.get('include', [])
    overrides.update(
        salt.config.include_config(include, path, verbose=True)
    )

    # The includes have been evaluated, let's see if master, providers and
    # profiles configuration settings have been included and if not, set the
    # default value
    if 'master_config' in overrides and master_config_path is None:
        # The configuration setting is being specified in the main cloud
        # configuration file
        master_config_path = overrides['master_config']
    elif 'master_config' not in overrides and not master_config \
            and not master_config_path:
        # The configuration setting is not being provided in the main cloud
        # configuration file, and
        master_config_path = os.path.join(config_dir, 'master')

    # Convert relative to absolute paths if necessary
    master_config_path = _absolute_path(master_config_path, config_dir)

    if 'providers_config' in overrides and providers_config_path is None:
        # The configuration setting is being specified in the main cloud
        # configuration file
        providers_config_path = overrides['providers_config']
    elif 'providers_config' not in overrides and not providers_config \
            and not providers_config_path:
        providers_config_path = os.path.join(config_dir, 'cloud.providers')

    # Convert relative to absolute paths if necessary
    providers_config_path = _absolute_path(providers_config_path, config_dir)

    if 'profiles_config' in overrides and profiles_config_path is None:
        # The configuration setting is being specified in the main cloud
        # configuration file
        profiles_config_path = overrides['profiles_config']
    elif 'profiles_config' not in overrides and not profiles_config \
            and not profiles_config_path:
        profiles_config_path = os.path.join(config_dir, 'cloud.profiles')

    # Convert relative to absolute paths if necessary
    profiles_config_path = _absolute_path(profiles_config_path, config_dir)

    # Prepare the deploy scripts search path
    deploy_scripts_search_path = overrides.get(
        'deploy_scripts_search_path',
        defaults.get('deploy_scripts_search_path', 'cloud.deploy.d')
    )
    if isinstance(deploy_scripts_search_path, string_types):
        deploy_scripts_search_path = [deploy_scripts_search_path]

    # Check the provided deploy scripts search path removing any non existing
    # entries.
    for idx, entry in enumerate(deploy_scripts_search_path[:]):
        if not os.path.isabs(entry):
            # Let's try adding the provided path's directory name turns the
            # entry into a proper directory
            entry = os.path.join(os.path.dirname(path), entry)

        if os.path.isdir(entry):
            # Path exists, let's update the entry (its path might have been
            # made absolute)
            deploy_scripts_search_path[idx] = entry
            continue

        # It's not a directory? Remove it from the search path
        deploy_scripts_search_path.pop(idx)

    # Add the built-in scripts directory to the search path (last resort)
    deploy_scripts_search_path.append(
        os.path.abspath(
            os.path.join(
                os.path.dirname(__file__),
                '..',
                'cloud',
                'deploy'
            )
        )
    )

    # Let's make the search path a tuple and add it to the overrides.
    overrides.update(
        deploy_scripts_search_path=tuple(deploy_scripts_search_path)
    )

    # Grab data from the 4 sources
    # 1st - Master config
    if master_config_path is not None and master_config is not None:
        raise salt.exceptions.SaltCloudConfigError(
            'Only pass `master_config` or `master_config_path`, not both.'
        )
    elif master_config_path is None and master_config is None:
        master_config = salt.config.master_config(
            overrides.get(
                # use the value from the cloud config file
                'master_config',
                # if not found, use the default path
                os.path.join(salt.syspaths.CONFIG_DIR, 'master')
            )
        )
    elif master_config_path is not None and master_config is None:
        master_config = salt.config.master_config(master_config_path)

    # cloud config has a seperate cachedir
    del master_config['cachedir']

    # 2nd - salt-cloud configuration which was loaded before so we could
    # extract the master configuration file if needed.

    # Override master configuration with the salt cloud(current overrides)
    master_config.update(overrides)
    # We now set the overridden master_config as the overrides
    overrides = master_config

    if providers_config_path is not None and providers_config is not None:
        raise salt.exceptions.SaltCloudConfigError(
            'Only pass `providers_config` or `providers_config_path`, '
            'not both.'
        )
    elif providers_config_path is None and providers_config is None:
        providers_config_path = overrides.get(
            # use the value from the cloud config file
            'providers_config',
            # if not found, use the default path
            os.path.join(salt.syspaths.CONFIG_DIR, 'cloud.providers')
        )

    if profiles_config_path is not None and profiles_config is not None:
        raise salt.exceptions.SaltCloudConfigError(
            'Only pass `profiles_config` or `profiles_config_path`, not both.'
        )
    elif profiles_config_path is None and profiles_config is None:
        profiles_config_path = overrides.get(
            # use the value from the cloud config file
            'profiles_config',
            # if not found, use the default path
            os.path.join(salt.syspaths.CONFIG_DIR, 'cloud.profiles')
        )

    # Apply the salt-cloud configuration
    opts = apply_cloud_config(overrides, defaults)

    # 3rd - Include Cloud Providers
    if 'providers' in opts:
        if providers_config is not None:
            raise salt.exceptions.SaltCloudConfigError(
                'Do not mix the old cloud providers configuration with '
                'the passing a pre-configured providers configuration '
                'dictionary.'
            )

        if providers_config_path is not None:
            providers_confd = os.path.join(
                os.path.dirname(providers_config_path),
                'cloud.providers.d', '*'
            )

            if (os.path.isfile(providers_config_path) or
                    glob.glob(providers_confd)):
                raise salt.exceptions.SaltCloudConfigError(
                    'Do not mix the old cloud providers configuration with '
                    'the new one. The providers configuration should now go '
                    'in the file `{0}` or a separate `*.conf` file within '
                    '`cloud.providers.d/` which is relative to `{0}`.'.format(
                        os.path.join(salt.syspaths.CONFIG_DIR, 'cloud.providers')
                    )
                )
        # No exception was raised? It's the old configuration alone
        providers_config = opts['providers']

    elif providers_config_path is not None:
        # Load from configuration file, even if that files does not exist since
        # it will be populated with defaults.
        providers_config = cloud_providers_config(providers_config_path)

    # Let's assign back the computed providers configuration
    opts['providers'] = providers_config

    # 4th - Include VM profiles config
    if profiles_config is None:
        # Load profiles configuration from the provided file
        profiles_config = vm_profiles_config(profiles_config_path,
                                             providers_config)
    opts['profiles'] = profiles_config

    # recurse opts for sdb configs
    apply_sdb(opts)

    # prepend root_dir
    prepend_root_dirs = ['cachedir']
    prepend_root_dir(opts, prepend_root_dirs)

    # Return the final options
    return opts


def apply_cloud_config(overrides, defaults=None):
    '''
    Return a cloud config
    '''
    if defaults is None:
        defaults = DEFAULT_CLOUD_OPTS

    config = defaults.copy()
    if overrides:
        config.update(overrides)

    # If the user defined providers in salt cloud's main configuration file, we
    # need to take care for proper and expected format.
    if 'providers' in config:
        # Keep a copy of the defined providers
        providers = config['providers'].copy()
        # Reset the providers dictionary
        config['providers'] = {}
        # Populate the providers dictionary
        for alias, details in six.iteritems(providers):
            if isinstance(details, list):
                for detail in details:
                    if 'provider' not in detail and 'driver' not in detail:
                        raise salt.exceptions.SaltCloudConfigError(
                            'The cloud provider alias \'{0}\' has an entry '
                            'missing the required setting of either '
                            '\'provider\' or \'driver\'. Note that '
                            '\'provider\' has been deprecated, so the '
                            '\'driver\' notation should be used.'.format(
                                alias
                            )
                        )
                    elif 'provider' in detail:
                        salt.utils.warn_until(
                            'Nitrogen',
                            'The term \'provider\' is being deprecated in '
                            'favor of \'driver\'. Support for \'provider\' '
                            'will be removed in Salt Nitrogen. Please convert '
                            'your cloud provider configuration files to use '
                            '\'driver\'.'
                        )
                        driver = detail['provider']
                    elif 'driver' in detail:
                        driver = detail['driver']

                    if ':' in driver:
                        # Weird, but...
                        alias, driver = driver.split(':')

                    if alias not in config['providers']:
                        config['providers'][alias] = {}

                    detail['provider'] = '{0}:{1}'.format(alias, driver)
                    config['providers'][alias][driver] = detail
            elif isinstance(details, dict):
                if 'provider' not in details and 'driver' not in details:
                    raise salt.exceptions.SaltCloudConfigError(
                        'The cloud provider alias \'{0}\' has an entry '
                        'missing the required setting of either '
                        '\'provider\' or \'driver\''.format(alias)
                    )
                elif 'provider' in details:
                    salt.utils.warn_until(
                        'Nitrogen',
                        'The term \'provider\' is being deprecated in favor '
                        'of \'driver\' and support for \'provider\' will be '
                        'removed in Salt Nitrogen. Please convert your cloud '
                        'provider  configuration files to use \'driver\'.'
                    )
                    driver = details['provider']
                elif 'driver' in details:
                    driver = details['driver']
                if ':' in driver:
                    # Weird, but...
                    alias, driver = driver.split(':')
                if alias not in config['providers']:
                    config['providers'][alias] = {}

                details['provider'] = '{0}:{1}'.format(alias, driver)
                config['providers'][alias][driver] = details

    # Migrate old configuration
    config = old_to_new(config)

    return config


def old_to_new(opts):
    providers = (
        'AWS',
        'CLOUDSTACK',
        'DIGITAL_OCEAN',
        'EC2',
        'GOGRID',
        'IBMSCE',
        'JOYENT',
        'LINODE',
        'OPENSTACK',
        'PARALLELS'
        'RACKSPACE',
        'SALTIFY'
    )

    for provider in providers:

        provider_config = {}
        for opt, val in opts.items():
            if provider in opt:
                value = val
                name = opt.split('.', 1)[1]
                provider_config[name] = value

        lprovider = provider.lower()
        if provider_config:
            # Since using "provider: <provider-engine>" is deprecated, alias provider
            # to use driver: "driver: <provider-engine>"
            if 'provider' in provider_config:
                provider_config['driver'] = provider_config.pop('provider')

            provider_config['provider'] = lprovider
            opts.setdefault('providers', {})
            # provider alias
            opts['providers'][lprovider] = {}
            # provider alias, provider driver
            opts['providers'][lprovider][lprovider] = provider_config
    return opts


def vm_profiles_config(path,
                       providers,
                       env_var='SALT_CLOUDVM_CONFIG',
                       defaults=None):
    '''
    Read in the salt cloud VM config file
    '''
    if defaults is None:
        defaults = VM_CONFIG_DEFAULTS

    overrides = salt.config.load_config(
        path, env_var, os.path.join(salt.syspaths.CONFIG_DIR, 'cloud.profiles')
    )

    default_include = overrides.get(
        'default_include', defaults['default_include']
    )
    include = overrides.get('include', [])

    overrides.update(
        salt.config.include_config(default_include, path, verbose=False)
    )
    overrides.update(
        salt.config.include_config(include, path, verbose=True)
    )
    return apply_vm_profiles_config(providers, overrides, defaults)


def apply_vm_profiles_config(providers, overrides, defaults=None):
    if defaults is None:
        defaults = VM_CONFIG_DEFAULTS

    config = defaults.copy()
    if overrides:
        config.update(overrides)

    vms = {}

    for key, val in six.iteritems(config):
        if key in ('conf_file', 'include', 'default_include', 'user'):
            continue
        if not isinstance(val, dict):
            raise salt.exceptions.SaltCloudConfigError(
                'The VM profiles configuration found in \'{0[conf_file]}\' is '
                'not in the proper format'.format(config)
            )
        val['profile'] = key
        vms[key] = val

    # Is any VM profile extending data!?
    for profile, details in six.iteritems(vms.copy()):
        if 'extends' not in details:
            if ':' in details['provider']:
                alias, driver = details['provider'].split(':')
                if alias not in providers or driver not in providers[alias]:
                    log.trace(
                        'The profile \'{0}\' is defining \'{1[provider]}\' '
                        'as the provider. Since there is no valid '
                        'configuration for that provider, the profile will be '
                        'removed from the available listing'.format(
                            profile,
                            details
                        )
                    )
                    vms.pop(profile)
                    continue

                if 'profiles' not in providers[alias][driver]:
                    providers[alias][driver]['profiles'] = {}
                providers[alias][driver]['profiles'][profile] = details

            if details['provider'] not in providers:
                log.trace(
                    'The profile \'{0}\' is defining \'{1[provider]}\' as the '
                    'provider. Since there is no valid configuration for '
                    'that provider, the profile will be removed from the '
                    'available listing'.format(profile, details)
                )
                vms.pop(profile)
                continue

            driver = next(iter(list(providers[details['provider']].keys())))
            providers[details['provider']][driver].setdefault(
                'profiles', {}).update({profile: details})
            details['provider'] = '{0[provider]}:{1}'.format(details, driver)
            vms[profile] = details

            continue

        extends = details.pop('extends')
        if extends not in vms:
            log.error(
                'The \'{0}\' profile is trying to extend data from \'{1}\' '
                'though \'{1}\' is not defined in the salt profiles loaded '
                'data. Not extending and removing from listing!'.format(
                    profile, extends
                )
            )
            vms.pop(profile)
            continue

        extended = vms.get(extends).copy()
        extended.pop('profile')
        extended.update(details)

        if ':' not in extended['provider']:
            if extended['provider'] not in providers:
                log.trace(
                    'The profile \'{0}\' is defining \'{1[provider]}\' as the '
                    'provider. Since there is no valid configuration for '
                    'that provider, the profile will be removed from the '
                    'available listing'.format(profile, extended)
                )
                vms.pop(profile)
                continue

            driver = next(iter(list(providers[extended['provider']].keys())))
            providers[extended['provider']][driver].setdefault(
                'profiles', {}).update({profile: extended})

            extended['provider'] = '{0[provider]}:{1}'.format(extended, driver)
        else:
            alias, driver = extended['provider'].split(':')
            if alias not in providers or driver not in providers[alias]:
                log.trace(
                    'The profile \'{0}\' is defining \'{1[provider]}\' as '
                    'the provider. Since there is no valid configuration '
                    'for that provider, the profile will be removed from '
                    'the available listing'.format(profile, extended)
                )
                vms.pop(profile)
                continue

            providers[alias][driver].setdefault('profiles', {}).update(
                {profile: extended}
            )

        # Update the profile's entry with the extended data
        vms[profile] = extended

    return vms


def cloud_providers_config(path,
                           env_var='SALT_CLOUD_PROVIDERS_CONFIG',
                           defaults=None):
    '''
    Read in the salt cloud providers configuration file
    '''
    if defaults is None:
        defaults = PROVIDER_CONFIG_DEFAULTS

    overrides = salt.config.load_config(
        path, env_var, os.path.join(salt.syspaths.CONFIG_DIR, 'cloud.providers')
    )

    default_include = overrides.get(
        'default_include', defaults['default_include']
    )
    include = overrides.get('include', [])

    overrides.update(
        salt.config.include_config(default_include, path, verbose=False)
    )
    overrides.update(
        salt.config.include_config(include, path, verbose=True)
    )
    return apply_cloud_providers_config(overrides, defaults)


def apply_cloud_providers_config(overrides, defaults=None):
    '''
    Apply the loaded cloud providers configuration.
    '''
    if defaults is None:
        defaults = PROVIDER_CONFIG_DEFAULTS

    config = defaults.copy()
    if overrides:
        config.update(overrides)

    # Is the user still using the old format in the new configuration file?!
    for name, settings in six.iteritems(config.copy()):
        if '.' in name:
            log.warning(
                'Please switch to the new providers configuration syntax'
            )

            # Let's help out and migrate the data
            config = old_to_new(config)

            # old_to_new will migrate the old data into the 'providers' key of
            # the config dictionary. Let's map it correctly
            for prov_name, prov_settings in six.iteritems(config.pop('providers')):
                config[prov_name] = prov_settings
            break

    providers = {}
    ext_count = 0
    for key, val in six.iteritems(config):
        if key in ('conf_file', 'include', 'default_include', 'user'):
            continue

        if not isinstance(val, (list, tuple)):
            val = [val]
        else:
            # Need to check for duplicate cloud provider entries per "alias" or
            # we won't be able to properly reference it.
            handled_providers = set()
            for details in val:
                if 'provider' not in details and 'driver' not in details:
                    if 'extends' not in details:
                        log.error(
                            'Please check your cloud providers configuration. '
                            "There's no 'driver', 'provider', nor 'extends' "
                            'definition referenced.'
                        )
                    continue

                # Since using "provider: <provider-engine>" is deprecated,
                # alias provider to use driver: "driver: <provider-engine>"
                if 'provider' in details:
                    details['driver'] = details.pop('provider')

                if details['driver'] in handled_providers:
                    log.error(
                        'You can only have one entry per cloud provider. For '
                        'example, if you have a cloud provider configuration '
                        'section named, \'production\', you can only have a '
                        'single entry for EC2, Joyent, Openstack, and so '
                        'forth.'
                    )
                    raise salt.exceptions.SaltCloudConfigError(
                        'The cloud provider alias \'{0}\' has multiple entries '
                        'for the \'{1[driver]}\' driver.'.format(key, details)
                    )
                handled_providers.add(details['driver'])

        for entry in val:
            # Since using "provider: <provider-engine>" is deprecated, alias provider
            # to use driver: "driver: <provider-engine>"
            if 'provider' in entry:
                salt.utils.warn_until(
                    'Nitrogen',
                    'The term \'provider\' is being deprecated in favor of '
                    '\'driver\'. Support for \'provider\' will be removed in '
                    'Salt Nitrogen. Please convert your cloud provider '
                    'configuration files to use \'driver\'.'
                )
                entry['driver'] = entry.pop('provider')

            if 'driver' not in entry:
                entry['driver'] = '-only-extendable-{0}'.format(ext_count)
                ext_count += 1

            if key not in providers:
                providers[key] = {}

            provider = entry['driver']
            if provider not in providers[key]:
                providers[key][provider] = entry

    # Is any provider extending data!?
    while True:
        keep_looping = False
        for provider_alias, entries in six.iteritems(providers.copy()):
            for driver, details in six.iteritems(entries):
                # Since using "provider: <provider-engine>" is deprecated,
                # alias provider to use driver: "driver: <provider-engine>"
                if 'provider' in details:
                    details['driver'] = details.pop('provider')

                # Set a holder for the defined profiles
                providers[provider_alias][driver]['profiles'] = {}

                if 'extends' not in details:
                    continue

                extends = details.pop('extends')

                if ':' in extends:
                    alias, provider = extends.split(':')
                    if alias not in providers:
                        raise salt.exceptions.SaltCloudConfigError(
                            'The \'{0}\' cloud provider entry in \'{1}\' is '
                            'trying to extend data from \'{2}\' though '
                            '\'{2}\' is not defined in the salt cloud '
                            'providers loaded data.'.format(
                                details['driver'],
                                provider_alias,
                                alias
                            )
                        )

                    if provider not in providers.get(alias):
                        raise salt.exceptions.SaltCloudConfigError(
                            'The \'{0}\' cloud provider entry in \'{1}\' is '
                            'trying to extend data from \'{2}:{3}\' though '
                            '\'{3}\' is not defined in \'{1}\''.format(
                                details['driver'],
                                provider_alias,
                                alias,
                                provider
                            )
                        )
                    details['extends'] = '{0}:{1}'.format(alias, provider)
                    # change provider details '-only-extendable-' to extended
                    # provider name
                    details['driver'] = provider
                elif providers.get(extends):
                    raise salt.exceptions.SaltCloudConfigError(
                        'The \'{0}\' cloud provider entry in \'{1}\' is '
                        'trying to extend from \'{2}\' and no provider was '
                        'specified. Not extending!'.format(
                            details['driver'], provider_alias, extends
                        )
                    )
                elif extends not in providers:
                    raise salt.exceptions.SaltCloudConfigError(
                        'The \'{0}\' cloud provider entry in \'{1}\' is '
                        'trying to extend data from \'{2}\' though \'{2}\' '
                        'is not defined in the salt cloud providers loaded '
                        'data.'.format(
                            details['driver'], provider_alias, extends
                        )
                    )
                else:
                    if driver in providers.get(extends):
                        details['extends'] = '{0}:{1}'.format(extends, driver)
                    elif '-only-extendable-' in providers.get(extends):
                        details['extends'] = '{0}:{1}'.format(
                            extends, '-only-extendable-{0}'.format(ext_count)
                        )
                    else:
                        # We're still not aware of what we're trying to extend
                        # from. Let's try on next iteration
                        details['extends'] = extends
                        keep_looping = True
        if not keep_looping:
            break

    while True:
        # Merge provided extends
        keep_looping = False
        for alias, entries in six.iteritems(providers.copy()):
            for driver, details in six.iteritems(entries):

                if 'extends' not in details:
                    # Extends resolved or non existing, continue!
                    continue

                if 'extends' in details['extends']:
                    # Since there's a nested extends, resolve this one in the
                    # next iteration
                    keep_looping = True
                    continue

                # Let's get a reference to what we're supposed to extend
                extends = details.pop('extends')
                # Split the setting in (alias, driver)
                ext_alias, ext_driver = extends.split(':')
                # Grab a copy of what should be extended
                extended = providers.get(ext_alias).get(ext_driver).copy()
                # Merge the data to extend with the details
                extended.update(details)
                # Update the providers dictionary with the merged data
                providers[alias][driver] = extended
                # Update name of the driver, now that it's populated with extended information
                if driver.startswith('-only-extendable-'):
                    providers[alias][ext_driver] = providers[alias][driver]
                    # Delete driver with old name to maintain dictionary size
                    del providers[alias][driver]

        if not keep_looping:
            break

    # Now clean up any providers entry that was just used to be a data tree to
    # extend from
    for provider_alias, entries in six.iteritems(providers.copy()):
        for driver, details in six.iteritems(entries.copy()):
            if not driver.startswith('-only-extendable-'):
                continue

            log.info(
                "There's at least one cloud driver under the '{0}' "
                'cloud provider alias which does not have the required '
                "'driver' setting. Removing it from the available "
                'providers listing.'.format(
                    provider_alias
                )
            )
            providers[provider_alias].pop(driver)

        if not providers[provider_alias]:
            providers.pop(provider_alias)

    return providers


def get_cloud_config_value(name, vm_, opts, default=None, search_global=True):
    '''
    Search and return a setting in a known order:

        1. In the virtual machine's configuration
        2. In the virtual machine's profile configuration
        3. In the virtual machine's provider configuration
        4. In the salt cloud configuration if global searching is enabled
        5. Return the provided default
    '''

    # As a last resort, return the default
    value = default

    if search_global is True and opts.get(name, None) is not None:
        # The setting name exists in the cloud(global) configuration
        value = deepcopy(opts[name])

    if vm_ and name:
        # Let's get the value from the profile, if present
        if 'profile' in vm_ and vm_['profile'] is not None:
            if name in opts['profiles'][vm_['profile']]:
                if isinstance(value, dict):
                    value.update(opts['profiles'][vm_['profile']][name].copy())
                else:
                    value = deepcopy(opts['profiles'][vm_['profile']][name])

        # Since using "provider: <provider-engine>" is deprecated, alias provider
        # to use driver: "driver: <provider-engine>"
        if 'provider' in vm_:
            vm_['driver'] = vm_.pop('provider')

        # Let's get the value from the provider, if present.
        if ':' in vm_['driver']:
            # The provider is defined as <provider-alias>:<driver-name>
            alias, driver = vm_['driver'].split(':')
            if alias in opts['providers'] and \
                    driver in opts['providers'][alias]:
                details = opts['providers'][alias][driver]
                if name in details:
                    if isinstance(value, dict):
                        value.update(details[name].copy())
                    else:
                        value = deepcopy(details[name])
        elif len(opts['providers'].get(vm_['driver'], ())) > 1:
            # The provider is NOT defined as <provider-alias>:<driver-name>
            # and there's more than one entry under the alias.
            # WARN the user!!!!
            log.error(
                "The '{0}' cloud provider definition has more than one "
                'entry. Your VM configuration should be specifying the '
                "provider as 'driver: {0}:<driver-engine>'. Since "
                "it's not, we're returning the first definition which "
                'might not be what you intended.'.format(
                    vm_['driver']
                )
            )

        if vm_['driver'] in opts['providers']:
            # There's only one driver defined for this provider. This is safe.
            alias_defs = opts['providers'].get(vm_['driver'])
            provider_driver_defs = alias_defs[next(iter(list(alias_defs.keys())))]
            if name in provider_driver_defs:
                # The setting name exists in the VM's provider configuration.
                # Return it!
                if isinstance(value, dict):
                    value.update(provider_driver_defs[name].copy())
                else:
                    value = deepcopy(provider_driver_defs[name])

    if name and vm_ and name in vm_:
        # The setting name exists in VM configuration.
        if isinstance(vm_[name], types.GeneratorType):
            value = next(vm_[name], '')
        else:
            if isinstance(value, dict):
                value.update(vm_[name].copy())
            else:
                value = deepcopy(vm_[name])

    return value


def is_provider_configured(opts, provider, required_keys=()):
    '''
    Check and return the first matching and fully configured cloud provider
    configuration.
    '''
    if ':' in provider:
        alias, driver = provider.split(':')
        if alias not in opts['providers']:
            return False
        if driver not in opts['providers'][alias]:
            return False
        for key in required_keys:
            if opts['providers'][alias][driver].get(key, None) is None:
                # There's at least one require configuration key which is not
                # set.
                log.warning(
                    "The required '{0}' configuration setting is missing "
                    "from the '{1}' driver, which is configured under the "
                    "'{2}' alias.".format(key, provider, alias)
                )
                return False
        # If we reached this far, there's a properly configured provider.
        # Return it!
        return opts['providers'][alias][driver]

    for alias, drivers in six.iteritems(opts['providers']):
        for driver, provider_details in six.iteritems(drivers):
            if driver != provider:
                continue

            # If we reached this far, we have a matching provider, let's see if
            # all required configuration keys are present and not None.
            skip_provider = False
            for key in required_keys:
                if provider_details.get(key, None) is None:
                    # This provider does not include all necessary keys,
                    # continue to next one.
                    log.warning(
                        "The required '{0}' configuration setting is "
                        "missing from the '{1}' driver, which is configured "
                        "under the '{2}' alias.".format(
                            key, provider, alias
                        )
                    )
                    skip_provider = True
                    break

            if skip_provider:
                continue

            # If we reached this far, the provider included all required keys
            return provider_details

    # If we reached this point, the provider is not configured.
    return False


def is_profile_configured(opts, provider, profile_name, vm_=None):
    '''
    Check if the requested profile contains the minimum required parameters for
    a profile.

    Required parameters include image and provider for all drivers, while some
    drivers also require size keys.

    .. versionadded:: 2015.8.0
    '''
    # Standard dict keys required by all drivers.
    required_keys = ['provider']
    alias, driver = provider.split(':')

    # Most drivers need an image to be specified, but some do not.
    non_image_drivers = ['nova', 'virtualbox']

    # Most drivers need a size, but some do not.
    non_size_drivers = ['opennebula', 'parallels', 'proxmox', 'scaleway',
                        'softlayer', 'softlayer_hw', 'vmware', 'vsphere',
                        'virtualbox', 'profitbricks']

    provider_key = opts['providers'][alias][driver]
    profile_key = opts['providers'][alias][driver]['profiles'][profile_name]

    # If cloning on Linode, size and image are not necessary.
    # They are obtained from the to-be-cloned VM.
    if driver == 'linode' and profile_key.get('clonefrom', False):
        non_image_drivers.append('linode')
        non_size_drivers.append('linode')
    elif driver == 'gce' and 'sourceImage' in str(vm_.get('ex_disks_gce_struct')):
        non_image_drivers.append('gce')

    # If cloning on VMware, specifying image is not necessary.
    if driver == 'vmware' and 'image' not in list(profile_key.keys()):
        non_image_drivers.append('vmware')

    if driver not in non_image_drivers:
        required_keys.append('image')
        if driver == 'vmware':
            required_keys.append('datastore')
    elif driver in ['linode', 'virtualbox']:
        required_keys.append('clonefrom')
    elif driver == 'nova':
        nova_image_keys = ['image', 'block_device_mapping', 'block_device', 'boot_volume']
        if not any([key in provider_key for key in nova_image_keys]) and not any([key in profile_key for key in nova_image_keys]):
            required_keys.extend(nova_image_keys)

    if driver not in non_size_drivers:
        required_keys.append('size')

    # Check if required fields are supplied in the provider config. If they
    # are present, remove it from the required_keys list.
    for item in list(required_keys):
        if item in provider_key:
            required_keys.remove(item)

    # If a vm_ dict was passed in, use that information to get any other configs
    # that we might have missed thus far, such as a option provided in a map file.
    if vm_:
        for item in list(required_keys):
            if item in vm_:
                required_keys.remove(item)

    # Check for remaining required parameters in the profile config.
    for item in required_keys:
        if profile_key.get(item, None) is None:
            # There's at least one required configuration item which is not set.
            log.error(
                "The required '{0}' configuration setting is missing from "
                "the '{1}' profile, which is configured under the '{2}' "
                'alias.'.format(item, profile_name, alias)
            )
            return False

    return True


def check_driver_dependencies(driver, dependencies):
    '''
    Check if the driver's dependencies are available.

    .. versionadded:: 2015.8.0

    driver
        The name of the driver.

    dependencies
        The dictionary of dependencies to check.
    '''
    ret = True
    for key, value in six.iteritems(dependencies):
        if value is False:
            log.warning(
                "Missing dependency: '{0}'. The {1} driver requires "
                "'{0}' to be installed.".format(
                    key,
                    driver
                )
            )
            ret = False

    return ret

# <---- Salt Cloud Configuration Functions -----------------------------------


def _cache_id(minion_id, cache_file):
    '''
    Helper function, writes minion id to a cache file.
    '''
    try:
        with salt.utils.fopen(cache_file, 'w') as idf:
            idf.write(minion_id)
    except (IOError, OSError) as exc:
        log.error('Could not cache minion ID: {0}'.format(exc))


def get_id(opts, cache_minion_id=False):
    '''
    Guess the id of the minion.

    If CONFIG_DIR/minion_id exists, use the cached minion ID from that file.
    If no minion id is configured, use multiple sources to find a FQDN.
    If no FQDN is found you may get an ip address.

    Returns two values: the detected ID, and a boolean value noting whether or
    not an IP address is being used for the ID.
    '''
    if opts['root_dir'] is None:
        root_dir = salt.syspaths.ROOT_DIR
    else:
        root_dir = opts['root_dir']

    config_dir = salt.syspaths.CONFIG_DIR
    if config_dir.startswith(salt.syspaths.ROOT_DIR):
        config_dir = config_dir.split(salt.syspaths.ROOT_DIR, 1)[-1]

    # Check for cached minion ID
    id_cache = os.path.join(root_dir,
                            config_dir.lstrip(os.path.sep),
                            'minion_id')

    if opts.get('minion_id_caching', True):
        try:
            with salt.utils.fopen(id_cache) as idf:
                name = idf.readline().strip()
                bname = salt.utils.to_bytes(name)
                if bname.startswith(codecs.BOM):  # Remove BOM if exists
                    name = salt.utils.to_str(bname.replace(codecs.BOM, '', 1))
            if name and name != 'localhost':
                log.debug('Using cached minion ID from {0}: {1}'.format(id_cache, name))
                return name, False
        except (IOError, OSError):
            pass
    if '__role' in opts and opts.get('__role') == 'minion':
        log.debug('Guessing ID. The id can be explicitly set in {0}'
                  .format(os.path.join(salt.syspaths.CONFIG_DIR, 'minion')))

    newid = salt.utils.network.generate_minion_id()
    if '__role' in opts and opts.get('__role') == 'minion':
        log.debug('Found minion id from generate_minion_id(): {0}'.format(newid))
    if cache_minion_id and opts.get('minion_id_caching', True):
        _cache_id(newid, id_cache)
    is_ipv4 = salt.utils.network.is_ipv4(newid)
    return newid, is_ipv4


def _update_ssl_config(opts):
    '''
    Resolves string names to integer constant in ssl configuration.
    '''
    if opts['ssl'] is None:
        return
    import ssl
    for key, prefix in (('cert_reqs', 'CERT_'),
                        ('ssl_version', 'PROTOCOL_')):
        val = opts['ssl'].get(key)
        if val is None:
            continue
        if not isinstance(val, string_types) or not val.startswith(prefix) or not hasattr(ssl, val):
            message = 'SSL option \'{0}\' must be set to one of the following values: \'{1}\'.' \
                    .format(key, '\', \''.join([val for val in dir(ssl) if val.startswith(prefix)]))
            log.error(message)
            raise salt.exceptions.SaltConfigurationError(message)
        opts['ssl'][key] = getattr(ssl, val)


def apply_minion_config(overrides=None,
                        defaults=None,
                        cache_minion_id=False,
                        minion_id=None):
    '''
    Returns minion configurations dict.
    '''
    if defaults is None:
        defaults = DEFAULT_MINION_OPTS

    opts = defaults.copy()
    opts['__role'] = 'minion'
    if overrides:
        opts.update(overrides)

    opts['__cli'] = os.path.basename(sys.argv[0])

    # No ID provided. Will getfqdn save us?
    using_ip_for_id = False
    if not opts.get('id'):
        if minion_id:
            opts['id'] = minion_id
        else:
            opts['id'], using_ip_for_id = get_id(
                    opts,
                    cache_minion_id=cache_minion_id)

    # it does not make sense to append a domain to an IP based id
    if not using_ip_for_id and 'append_domain' in opts:
        opts['id'] = _append_domain(opts)

    for directory in opts.get('append_minionid_config_dirs', []):
        if directory in ['pki_dir', 'cachedir', 'extension_modules']:
            newdirectory = os.path.join(opts[directory], opts['id'])
            opts[directory] = newdirectory

    # pidfile can be in the list of append_minionid_config_dirs, but pidfile
    # is the actual path with the filename, not a directory.
    if 'pidfile' in opts.get('append_minionid_config_dirs', []):
        newpath_list = os.path.split(opts['pidfile'])
        opts['pidfile'] = os.path.join(newpath_list[0], 'salt', opts['id'], newpath_list[1])

    if len(opts['sock_dir']) > len(opts['cachedir']) + 10:
        opts['sock_dir'] = os.path.join(opts['cachedir'], '.salt-unix')

    # Enabling open mode requires that the value be set to True, and
    # nothing else!
    opts['open_mode'] = opts['open_mode'] is True
    # Make sure ext_mods gets set if it is an untrue value
    # (here to catch older bad configs)
    opts['extension_modules'] = (
        opts.get('extension_modules') or
        os.path.join(opts['cachedir'], 'extmods')
    )
    # Set up the utils_dirs location from the extension_modules location
    opts['utils_dirs'] = (
        opts.get('utils_dirs') or
        [os.path.join(opts['extension_modules'], 'utils')]
    )

    # Insert all 'utils_dirs' directories to the system path
    insert_system_path(opts, opts['utils_dirs'])

    # Prepend root_dir to other paths
    prepend_root_dirs = [
        'pki_dir', 'cachedir', 'sock_dir', 'extension_modules', 'pidfile',
    ]

    # These can be set to syslog, so, not actual paths on the system
    for config_key in ('log_file', 'key_logfile'):
        if urlparse(opts.get(config_key, '')).scheme == '':
            prepend_root_dirs.append(config_key)

    prepend_root_dir(opts, prepend_root_dirs)

    # if there is no beacons option yet, add an empty beacons dict
    if 'beacons' not in opts:
        opts['beacons'] = {}

    if overrides.get('ipc_write_buffer', '') == 'dynamic':
        opts['ipc_write_buffer'] = _DFLT_IPC_WBUFFER
    if 'ipc_write_buffer' not in overrides:
        opts['ipc_write_buffer'] = 0

    # if there is no schedule option yet, add an empty scheduler
    if 'schedule' not in opts:
        opts['schedule'] = {}

    # Make sure hash_type is lowercase
    opts['hash_type'] = opts['hash_type'].lower()

    # Check and update TLS/SSL configuration
    _update_ssl_config(opts)

    return opts


def master_config(path, env_var='SALT_MASTER_CONFIG', defaults=None, exit_on_config_errors=False):
    '''
    Reads in the master configuration file and sets up default options

    This is useful for running the actual master daemon. For running
    Master-side client interfaces that need the master opts see
    :py:func:`salt.client.client_config`.
    '''
    if defaults is None:
        defaults = DEFAULT_MASTER_OPTS

    if not os.environ.get(env_var, None):
        # No valid setting was given using the configuration variable.
        # Lets see is SALT_CONFIG_DIR is of any use
        salt_config_dir = os.environ.get('SALT_CONFIG_DIR', None)
        if salt_config_dir:
            env_config_file_path = os.path.join(salt_config_dir, 'master')
            if salt_config_dir and os.path.isfile(env_config_file_path):
                # We can get a configuration file using SALT_CONFIG_DIR, let's
                # update the environment with this information
                os.environ[env_var] = env_config_file_path

    overrides = load_config(path, env_var, DEFAULT_MASTER_OPTS['conf_file'])
    default_include = overrides.get('default_include',
                                    defaults['default_include'])
    include = overrides.get('include', [])

    overrides.update(include_config(default_include, path, verbose=False),
                     exit_on_config_errors=exit_on_config_errors)
    overrides.update(include_config(include, path, verbose=True),
                     exit_on_config_errors=exit_on_config_errors)
    opts = apply_master_config(overrides, defaults)
    _validate_opts(opts)
    # If 'nodegroups:' is uncommented in the master config file, and there are
    # no nodegroups defined, opts['nodegroups'] will be None. Fix this by
    # reverting this value to the default, as if 'nodegroups:' was commented
    # out or not present.
    if opts.get('nodegroups') is None:
        opts['nodegroups'] = DEFAULT_MASTER_OPTS.get('nodegroups', {})
    if opts.get('transport') == 'raet' and 'aes' in opts:
        opts.pop('aes')
    apply_sdb(opts)
    return opts


def apply_master_config(overrides=None, defaults=None):
    '''
    Returns master configurations dict.
    '''
    import salt.crypt
    if defaults is None:
        defaults = DEFAULT_MASTER_OPTS

    opts = defaults.copy()
    opts['__role'] = 'master'
    if overrides:
        opts.update(overrides)

    if len(opts['sock_dir']) > len(opts['cachedir']) + 10:
        opts['sock_dir'] = os.path.join(opts['cachedir'], '.salt-unix')

    opts['extension_modules'] = (
        opts.get('extension_modules') or
        os.path.join(opts['cachedir'], 'extmods')
    )
    opts['token_dir'] = os.path.join(opts['cachedir'], 'tokens')
    opts['syndic_dir'] = os.path.join(opts['cachedir'], 'syndics')
    if overrides.get('ipc_write_buffer', '') == 'dynamic':
        opts['ipc_write_buffer'] = _DFLT_IPC_WBUFFER
    if 'ipc_write_buffer' not in overrides:
        opts['ipc_write_buffer'] = 0
    using_ip_for_id = False
    append_master = False
    if not opts.get('id'):
        opts['id'], using_ip_for_id = get_id(
                opts,
                cache_minion_id=None)
        append_master = True

    # it does not make sense to append a domain to an IP based id
    if not using_ip_for_id and 'append_domain' in opts:
        opts['id'] = _append_domain(opts)
    if append_master:
        opts['id'] += '_master'

    # Prepend root_dir to other paths
    prepend_root_dirs = [
        'pki_dir', 'cachedir', 'pidfile', 'sock_dir', 'extension_modules',
        'autosign_file', 'autoreject_file', 'token_dir', 'syndic_dir',
        'sqlite_queue_dir'
    ]

    # These can be set to syslog, so, not actual paths on the system
    for config_key in ('log_file', 'key_logfile'):
        log_setting = opts.get(config_key, '')
        if log_setting is None:
            continue

        if urlparse(log_setting).scheme == '':
            prepend_root_dirs.append(config_key)

    prepend_root_dir(opts, prepend_root_dirs)

    # Enabling open mode requires that the value be set to True, and
    # nothing else!
    opts['open_mode'] = opts['open_mode'] is True
    opts['auto_accept'] = opts['auto_accept'] is True
    opts['file_roots'] = _validate_file_roots(opts)

    if opts['file_ignore_regex']:
        # If file_ignore_regex was given, make sure it's wrapped in a list.
        # Only keep valid regex entries for improved performance later on.
        if isinstance(opts['file_ignore_regex'], str):
            ignore_regex = [opts['file_ignore_regex']]
        elif isinstance(opts['file_ignore_regex'], list):
            ignore_regex = opts['file_ignore_regex']

        opts['file_ignore_regex'] = []
        for regex in ignore_regex:
            try:
                # Can't store compiled regex itself in opts (breaks
                # serialization)
                re.compile(regex)
                opts['file_ignore_regex'].append(regex)
            except Exception:
                log.warning(
                    'Unable to parse file_ignore_regex. Skipping: {0}'.format(
                        regex
                    )
                )

    if opts['file_ignore_glob']:
        # If file_ignore_glob was given, make sure it's wrapped in a list.
        if isinstance(opts['file_ignore_glob'], str):
            opts['file_ignore_glob'] = [opts['file_ignore_glob']]

    # Let's make sure `worker_threads` does not drop below 3 which has proven
    # to make `salt.modules.publish` not work under the test-suite.
    if opts['worker_threads'] < 3 and opts.get('peer', None):
        log.warning(
            "The 'worker_threads' setting on '{0}' cannot be lower than "
            '3. Resetting it to the default value of 3.'.format(
                opts['conf_file']
            )
        )
        opts['worker_threads'] = 3

    opts.setdefault('pillar_source_merging_strategy', 'smart')

    # Make sure hash_type is lowercase
    opts['hash_type'] = opts['hash_type'].lower()

    # Check and update TLS/SSL configuration
    _update_ssl_config(opts)

    return opts


def client_config(path, env_var='SALT_CLIENT_CONFIG', defaults=None):
    '''
    Load Master configuration data

    Usage:

    .. code-block:: python

        import salt.config
        master_opts = salt.config.client_config('/etc/salt/master')

    Returns a dictionary of the Salt Master configuration file with necessary
    options needed to communicate with a locally-running Salt Master daemon.
    This function searches for client specific configurations and adds them to
    the data from the master configuration.

    This is useful for master-side operations like
    :py:class:`~salt.client.LocalClient`.
    '''
    if defaults is None:
        defaults = DEFAULT_MASTER_OPTS

    xdg_dir = salt.utils.xdg.xdg_config_dir()
    if os.path.isdir(xdg_dir):
        client_config_dir = xdg_dir
        saltrc_config_file = 'saltrc'
    else:
        client_config_dir = os.path.expanduser('~')
        saltrc_config_file = '.saltrc'

    # Get the token file path from the provided defaults. If not found, specify
    # our own, sane, default
    opts = {
        'token_file': defaults.get(
            'token_file',
            os.path.join(client_config_dir, 'salt_token')
        )
    }
    # Update options with the master configuration, either from the provided
    # path, salt's defaults or provided defaults
    opts.update(
        master_config(path, defaults=defaults)
    )
    # Update with the users salt dot file or with the environment variable
    saltrc_config = os.path.join(client_config_dir, saltrc_config_file)
    opts.update(
        load_config(
            saltrc_config,
            env_var,
            saltrc_config
        )
    )
    # Make sure we have a proper and absolute path to the token file
    if 'token_file' in opts:
        opts['token_file'] = os.path.abspath(
            os.path.expanduser(
                opts['token_file']
            )
        )
    # If the token file exists, read and store the contained token
    if os.path.isfile(opts['token_file']):
        # Make sure token is still valid
        expire = opts.get('token_expire', 43200)
        if os.stat(opts['token_file']).st_mtime + expire > time.mktime(time.localtime()):
            with salt.utils.fopen(opts['token_file']) as fp_:
                opts['token'] = fp_.read().strip()
    # On some platforms, like OpenBSD, 0.0.0.0 won't catch a master running on localhost
    if opts['interface'] == '0.0.0.0':
        opts['interface'] = '127.0.0.1'

    # Make sure the master_uri is set
    if 'master_uri' not in opts:
        opts['master_uri'] = 'tcp://{ip}:{port}'.format(
            ip=salt.utils.ip_bracket(opts['interface']),
            port=opts['ret_port']
        )

    # Return the client options
    _validate_opts(opts)
    return opts


def api_config(path):
    '''
    Read in the Salt Master config file and add additional configs that
    need to be stubbed out for salt-api
    '''
<<<<<<< HEAD
    # Let's grab a copy of salt-api's required defaults
    opts = DEFAULT_API_OPTS
    # Let's override them with salt's master opts
    opts.update(client_config(path, defaults=DEFAULT_MASTER_OPTS))
=======
    # Let's grab a copy of salt's master opts
    opts = client_config(path, defaults=DEFAULT_MASTER_OPTS)
    # Let's override them with salt-api's required defaults
    api_opts = DEFAULT_API_OPTS
    api_opts.update({
        'pidfile': opts.get('api_pidfile', DEFAULT_API_OPTS['api_pidfile']),
        'log_file': opts.get('api_logfile', DEFAULT_API_OPTS['api_logfile']),
    })
    opts.update(api_opts)
>>>>>>> 7b74436d
    prepend_root_dir(opts, [
        'api_pidfile',
        'api_logfile',
    ])
    return opts


def spm_config(path):
    '''
    Read in the salt master config file and add additional configs that
    need to be stubbed out for spm

    .. versionadded:: 2015.8.0
    '''
    # Let's grab a copy of salt's master default opts
    defaults = DEFAULT_MASTER_OPTS.copy()
    # Let's override them with spm's required defaults
    defaults.update(DEFAULT_SPM_OPTS)

    overrides = load_config(path, 'SPM_CONFIG', DEFAULT_SPM_OPTS['spm_conf_file'])
    default_include = overrides.get('spm_default_include',
                                    defaults['spm_default_include'])
    include = overrides.get('include', [])

    overrides.update(include_config(default_include, path, verbose=False))
    overrides.update(include_config(include, path, verbose=True))
    defaults = apply_master_config(overrides, defaults)
    defaults = apply_spm_config(overrides, defaults)
    return client_config(path, env_var='SPM_CONFIG', defaults=defaults)


def apply_spm_config(overrides, defaults):
    '''
    Returns the spm configurations dict.

    .. versionadded:: 2015.8.1
    '''
    opts = defaults.copy()
    if overrides:
        opts.update(overrides)

    # Prepend root_dir to other paths
    prepend_root_dirs = [
        'formula_path', 'pillar_path', 'reactor_path',
        'spm_cache_dir', 'spm_build_dir'
    ]

    # These can be set to syslog, so, not actual paths on the system
    for config_key in ('spm_logfile',):
        log_setting = opts.get(config_key, '')
        if log_setting is None:
            continue

        if urlparse(log_setting).scheme == '':
            prepend_root_dirs.append(config_key)

    prepend_root_dir(opts, prepend_root_dirs)
    return opts<|MERGE_RESOLUTION|>--- conflicted
+++ resolved
@@ -3450,12 +3450,6 @@
     Read in the Salt Master config file and add additional configs that
     need to be stubbed out for salt-api
     '''
-<<<<<<< HEAD
-    # Let's grab a copy of salt-api's required defaults
-    opts = DEFAULT_API_OPTS
-    # Let's override them with salt's master opts
-    opts.update(client_config(path, defaults=DEFAULT_MASTER_OPTS))
-=======
     # Let's grab a copy of salt's master opts
     opts = client_config(path, defaults=DEFAULT_MASTER_OPTS)
     # Let's override them with salt-api's required defaults
@@ -3465,7 +3459,6 @@
         'log_file': opts.get('api_logfile', DEFAULT_API_OPTS['api_logfile']),
     })
     opts.update(api_opts)
->>>>>>> 7b74436d
     prepend_root_dir(opts, [
         'api_pidfile',
         'api_logfile',
