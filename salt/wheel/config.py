# -*- coding: utf-8 -*-
'''
Manage the master configuration file
'''
from __future__ import absolute_import

# Import python libs
import logging
import os

# Import third party libs
import yaml

# Import salt libs
import salt.config

log = logging.getLogger(__name__)


def values():
    '''
    Return the raw values of the config file
    '''
    data = salt.config.master_config(__opts__['conf_file'])
    return data


def apply(key, value):
    '''
    Set a single key

    .. note::

        This will strip comments from your config file
    '''
    path = __opts__['conf_file']
    if os.path.isdir(path):
        path = os.path.join(path, 'master')
    data = values()
    data[key] = value
    with salt.utils.fopen(path, 'w+') as fp_:
        fp_.write(yaml.dump(data, default_flow_style=False))


def update_config(file_name, yaml_contents):
    '''
    Update master config with
    ``yaml_contents``.

    Writes ``yaml_contents`` to a file named
    ``file_name.conf`` under the folder
    specified by ``default_include``.
    This folder is named ``master.d`` by
    default. Please look at
    :conf_master:`include-configuration`
    for more information.

<<<<<<< HEAD
    Example low data::
=======
    Example low data:

    .. code-block:: yaml
>>>>>>> 485ed3cf

        data = {
            'username': 'salt',
            'password': 'salt',
            'fun': 'config.update_config',
            'file_name': 'gui',
            'yaml_contents': {'id': 1},
            'client': 'wheel',
            'eauth': 'pam',
        }
    '''
    file_name = '{0}{1}'.format(file_name, '.conf')
    dir_path = os.path.join(__opts__['config_dir'],
                            os.path.dirname(__opts__['default_include']))
    try:
        yaml_out = yaml.safe_dump(yaml_contents, default_flow_style=False)

        if not os.path.exists(dir_path):
            log.debug('Creating directory {0}'.format(dir_path))
            os.makedirs(dir_path, 0o755)

        file_path = os.path.join(dir_path, file_name)
        with salt.utils.fopen(file_path, 'w') as fp_:
            fp_.write(yaml_out)

        return 'Wrote {0}'.format(file_name)
    except (IOError, OSError, yaml.YAMLError, ValueError) as err:
        return str(err)<|MERGE_RESOLUTION|>--- conflicted
+++ resolved
@@ -55,13 +55,9 @@
     :conf_master:`include-configuration`
     for more information.
 
-<<<<<<< HEAD
-    Example low data::
-=======
     Example low data:
 
     .. code-block:: yaml
->>>>>>> 485ed3cf
 
         data = {
             'username': 'salt',
