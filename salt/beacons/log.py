--- conflicted
+++ resolved
@@ -75,22 +75,16 @@
 
         beacons:
             log:
-<<<<<<< HEAD
               - file: <path>
               - tags:
                   <tag>:
                     regex: <pattern>
-=======
-              file: <path>
-              <tag>:
-                regex: <pattern>
 
     .. note::
 
         regex matching is based on the `re`_ module
 
     .. _re: https://docs.python.org/3.6/library/re.html#regular-expression-syntax
->>>>>>> b49eeca6
     '''
     _config = {}
     list(map(_config.update, config))
