--- conflicted
+++ resolved
@@ -84,11 +84,8 @@
     '''
     Check if the given path is an alternative for a name.
 
-<<<<<<< HEAD
-=======
     .. versionadded:: 2015.8.4
 
->>>>>>> 89665560
     CLI Example:
 
     .. code-block:: bash
