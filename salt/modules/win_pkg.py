# -*- coding: utf-8 -*-
'''
A module to manage software on Windows

.. important::
    If you feel that Salt should be using this module to manage packages on a
    minion, and it is using a different module (or gives an error similar to
    *'pkg.install' is not available*), see :ref:`here
    <module-provider-override>`.

The following functions require the existence of a :ref:`windows repository
<windows-package-manager>` metadata DB, typically created by running
:py:func:`pkg.refresh_db <salt.modules.win_pkg.refresh_db>`:

- :py:func:`pkg.get_repo_data <salt.modules.win_pkg.get_repo_data>`
- :py:func:`pkg.install <salt.modules.win_pkg.install>`
- :py:func:`pkg.latest_version <salt.modules.win_pkg.latest_version>`
- :py:func:`pkg.list_available <salt.modules.win_pkg.list_available>`
- :py:func:`pkg.list_pkgs <salt.modules.win_pkg.list_pkgs>`
- :py:func:`pkg.list_upgrades <salt.modules.win_pkg.list_upgrades>`
- :py:func:`pkg.remove <salt.modules.win_pkg.remove>`

If a metadata DB does not already exist and one of these functions is run, then
one will be created from the repo SLS files that are present.

As the creation of this metadata can take some time, the
:conf_minion:`winrepo_cache_expire_min` minion config option can be used to
suppress refreshes when the metadata is less than a given number of seconds
old.
'''

# Import python future libs
from __future__ import absolute_import
from __future__ import unicode_literals
import collections
import datetime
import errno
import logging
import os
import re
import time
from functools import cmp_to_key

# Import third party libs
import salt.ext.six as six
# pylint: disable=import-error,no-name-in-module
from salt.ext.six.moves.urllib.parse import urlparse as _urlparse

# Import salt libs
from salt.exceptions import (CommandExecutionError,
                             SaltInvocationError,
                             SaltRenderError)
import salt.utils
import salt.utils.pkg
import salt.syspaths
import salt.payload
from salt.exceptions import MinionError
from salt.utils.versions import LooseVersion

log = logging.getLogger(__name__)

# Define the module's virtual name
__virtualname__ = 'pkg'


def __virtual__():
    '''
    Set the virtual pkg module if the os is Windows
    '''
    if salt.utils.is_windows():
        return __virtualname__
    return (False, "Module win_pkg: module only works on Windows systems")


def latest_version(*names, **kwargs):
    '''
    Return the latest version of the named package available for upgrade or
    installation. If more than one package name is specified, a dict of
    name/version pairs is returned.

    If the latest version of a given package is already installed, an empty
    string will be returned for that package.

    Args:
        names (str): A single or multiple names to lookup

    Kwargs:
        saltenv (str): Salt environment. Default ``base``
        refresh (bool): Refresh package metadata. Default ``True``

    Returns:
        dict: A dictionary of packages with the latest version available

    CLI Example:

    .. code-block:: bash

        salt '*' pkg.latest_version <package name>
        salt '*' pkg.latest_version <package1> <package2> <package3> ...
    '''
    if len(names) == 0:
        return ''

    # Initialize the return dict with empty strings
    ret = {}
    for name in names:
        ret[name] = ''

    saltenv = kwargs.get('saltenv', 'base')
    # Refresh before looking for the latest version available
    refresh = salt.utils.is_true(kwargs.get('refresh', True))

    # no need to call _refresh_db_conditional as list_pkgs will do it
    installed_pkgs = list_pkgs(
        versions_as_list=True, saltenv=saltenv, refresh=refresh)
    log.trace('List of installed packages: {0}'.format(installed_pkgs))

    # iterate over all requested package names
    for name in names:
        latest_installed = '0'

        # get latest installed version of package
        if name in installed_pkgs:
            log.trace('Determining latest installed version of %s', name)
            try:
                latest_installed = sorted(
                    installed_pkgs[name],
                    key=cmp_to_key(_reverse_cmp_pkg_versions)
                ).pop()
            except IndexError:
                log.warning(
                    '%s was empty in pkg.list_pkgs return data, this is '
                    'probably a bug in list_pkgs', name
                )
            else:
                log.debug('Latest installed version of %s is %s',
                          name, latest_installed)

        # get latest available (from winrepo_dir) version of package
        pkg_info = _get_package_info(name, saltenv=saltenv)
        log.trace('Raw winrepo pkg_info for {0} is {1}'.format(name, pkg_info))
        latest_available = _get_latest_pkg_version(pkg_info)
        if latest_available:
            log.debug('Latest available version '
                      'of package {0} is {1}'.format(name, latest_available))

            # check, whether latest available version
            # is newer than latest installed version
            if salt.utils.compare_versions(ver1=str(latest_available),
                                           oper='>',
                                           ver2=str(latest_installed)):
                log.debug('Upgrade of {0} from {1} to {2} '
                          'is available'.format(name,
                                                latest_installed,
                                                latest_available))
                ret[name] = latest_available
            else:
                log.debug('No newer version than {0} of {1} '
                          'is available'.format(latest_installed, name))
    if len(names) == 1:
        return ret[names[0]]
    return ret


def upgrade_available(name, **kwargs):
    '''
    Check whether or not an upgrade is available for a given package

    Args:
        name (str): The name of a single package

    Kwargs:
        refresh (bool): Refresh package metadata. Default ``True``
        saltenv (str): The salt environment. Default ``base``

    Returns:
        bool: True if new version available, otherwise False

    CLI Example:

    .. code-block:: bash

        salt '*' pkg.upgrade_available <package name>
    '''
    saltenv = kwargs.get('saltenv', 'base')
    # Refresh before looking for the latest version available,
    # same default as latest_version
    refresh = salt.utils.is_true(kwargs.get('refresh', True))

    current = version(name, saltenv=saltenv, refresh=refresh).get(name)
    latest = latest_version(name, saltenv=saltenv, refresh=False)

    return compare_versions(latest, '>', current)


def list_upgrades(refresh=True, **kwargs):
    '''
    List all available package upgrades on this system

    Args:
        refresh (bool): Refresh package metadata. Default ``True``

    Kwargs:
        saltenv (str): Salt environment. Default ``base``

    Returns:
        dict: A dictionary of packages with available upgrades

    CLI Example:

    .. code-block:: bash

        salt '*' pkg.list_upgrades
    '''
    saltenv = kwargs.get('saltenv', 'base')
    refresh = salt.utils.is_true(refresh)
    _refresh_db_conditional(saltenv, force=refresh)

    installed_pkgs = list_pkgs(refresh=False, saltenv=saltenv)
    available_pkgs = get_repo_data(saltenv).get('repo')
    pkgs = {}
    for pkg in installed_pkgs:
        if pkg in available_pkgs:
            latest_ver = latest_version(pkg, refresh=False, saltenv=saltenv)
            install_ver = installed_pkgs[pkg]
            if compare_versions(latest_ver, '>', install_ver):
                pkgs[pkg] = latest_ver

    return pkgs


def list_available(*names, **kwargs):
    '''
    Return a list of available versions of the specified package.

    Args:
        names (str): One or more package names

    Kwargs:

        saltenv (str): The salt environment to use. Default ``base``.

        refresh (bool): Refresh package metadata. Default ``True``.

        return_dict_always (bool):
            Default ``False`` dict when a single package name is queried.

    Returns:
        dict: The package name with its available versions

    .. code-block:: cfg

        {'<package name>': ['<version>', '<version>', ]}

    CLI Example:

    .. code-block:: bash

        salt '*' pkg.list_available <package name> return_dict_always=True
        salt '*' pkg.list_available <package name01> <package name02>
    '''
    if not names:
        return ''

    saltenv = kwargs.get('saltenv', 'base')
    refresh = salt.utils.is_true(kwargs.get('refresh', True))
    return_dict_always = \
        salt.utils.is_true(kwargs.get('return_dict_always', False))

    _refresh_db_conditional(saltenv, force=refresh)
    if len(names) == 1 and not return_dict_always:
        pkginfo = _get_package_info(names[0], saltenv=saltenv)
        if not pkginfo:
            return ''
        versions = sorted(
            list(pkginfo.keys()),
            key=cmp_to_key(_reverse_cmp_pkg_versions)
        )
    else:
        versions = {}
        for name in names:
            pkginfo = _get_package_info(name, saltenv=saltenv)
            if not pkginfo:
                continue
            verlist = sorted(
                list(pkginfo.keys()) if pkginfo else [],
                key=cmp_to_key(_reverse_cmp_pkg_versions)
            )
            versions[name] = verlist
    return versions


def version(*names, **kwargs):
    '''
    Returns a version if the package is installed, else returns an empty string

    Args:
        name (str): One or more package names

    Kwargs:
        saltenv (str): The salt environment to use. Default ``base``.
        refresh (bool): Refresh package metadata. Default ``False``.

    Returns:
        dict: The package name(s) with the installed versions.

    .. code-block:: cfg

        {'<package name>': ['<version>', '<version>', ]}

    CLI Example:

    .. code-block:: bash

        salt '*' pkg.version <package name>
        salt '*' pkg.version <package name01> <package name02>
    '''
    saltenv = kwargs.get('saltenv', 'base')

    installed_pkgs = list_pkgs(refresh=kwargs.get('refresh', False))
    available_pkgs = get_repo_data(saltenv).get('repo')

    ret = {}
    for name in names:
        if name in available_pkgs:
            ret[name] = installed_pkgs.get(name, '')
        else:
            ret[name] = 'not available'

    return ret


def list_pkgs(versions_as_list=False, **kwargs):
    '''
    List the packages currently installed

    Args:
        version_as_list (bool): Returns the versions as a list

    Kwargs:
        saltenv (str): The salt environment to use. Default ``base``.
        refresh (bool): Refresh package metadata. Default ``False`.

    Returns:
        dict: A dictionary of installed software with versions installed

    .. code-block:: cfg

        {'<package_name>': '<version>'}

    CLI Example:

    .. code-block:: bash

        salt '*' pkg.list_pkgs
        salt '*' pkg.list_pkgs versions_as_list=True
    '''
    versions_as_list = salt.utils.is_true(versions_as_list)
    # not yet implemented or not applicable
    if any([salt.utils.is_true(kwargs.get(x))
            for x in ('removed', 'purge_desired')]):
        return {}
    saltenv = kwargs.get('saltenv', 'base')
    refresh = salt.utils.is_true(kwargs.get('refresh', False))
    _refresh_db_conditional(saltenv, force=refresh)

    ret = {}
    name_map = _get_name_map(saltenv)
    for pkg_name, val in six.iteritems(_get_reg_software()):
        if pkg_name in name_map:
            key = name_map[pkg_name]
            if val in ['(value not set)', 'Not Found', None, False]:
                # Look up version from winrepo
                pkg_info = _get_package_info(key, saltenv=saltenv)
                if not pkg_info:
                    continue
                for pkg_ver in pkg_info:
                    if pkg_info[pkg_ver]['full_name'] == pkg_name:
                        val = pkg_ver
        else:
            key = pkg_name
        __salt__['pkg_resource.add_pkg'](ret, key, val)

    __salt__['pkg_resource.sort_pkglist'](ret)
    if not versions_as_list:
        __salt__['pkg_resource.stringify'](ret)
    return ret


def _search_software(target):
    '''
    This searches the msi product databases for name matches of the list of
    target products, it will return a dict with values added to the list passed
    in
    '''
    search_results = {}
    software = dict(_get_reg_software().items())
    for key, value in six.iteritems(software):
        if key is not None:
            if target.lower() in key.lower():
                search_results[key] = value
    return search_results


def _get_reg_software():
    '''
    This searches the uninstall keys in the registry to find a match in the sub
    keys, it will return a dict with the display name as the key and the
    version as the value
    '''
    ignore_list = ['AddressBook',
                   'Connection Manager',
                   'DirectDrawEx',
                   'Fontcore',
                   'IE40',
                   'IE4Data',
                   'IE5BAKEX',
                   'IEData',
                   'MobileOptionPack',
                   'SchedulingAgent',
                   'WIC',
                   'Not Found',
                   '(value not set)',
                   '',
                   None]
    #encoding = locale.getpreferredencoding()
    reg_software = {}

    hive = 'HKLM'
    key = "Software\\Microsoft\\Windows\\CurrentVersion\\Uninstall"

    def update(hive, key, reg_key, use_32bit):

        d_name = ''
        d_vers = ''

        d_name = __salt__['reg.read_value'](hive,
                                            '{0}\\{1}'.format(key, reg_key),
                                            'DisplayName',
                                            use_32bit)['vdata']

        d_vers = __salt__['reg.read_value'](hive,
                                            '{0}\\{1}'.format(key, reg_key),
                                            'DisplayVersion',
                                            use_32bit)['vdata']

        if d_name not in ignore_list:
            # some MS Office updates don't register a product name which means
            # their information is useless
            reg_software.update({d_name: str(d_vers)})

    for reg_key in __salt__['reg.list_keys'](hive, key):
        update(hive, key, reg_key, False)

    for reg_key in __salt__['reg.list_keys'](hive, key, True):
        update(hive, key, reg_key, True)

    return reg_software


def _refresh_db_conditional(saltenv, **kwargs):
    '''
    Internal use only in this module, has a different set of defaults and
    returns True or False. And supports check the age of the existing
    generated metadata db, as well as ensure metadata db exists to begin with

    Args:
        saltenv (str): Salt environment

    Kwargs:

        force (bool):
            Force a refresh if the minimum age has been reached. Default is
            False.

        failhard (bool):
            If ``True``, an error will be raised if any repo SLS files failed to
            process. If ``False``, no error will be raised, and a dictionary
            containing the full results will be returned.

    Returns:
        bool: True Fetched or Cache uptodate, False to indicate an issue

    :codeauthor: Damon Atkins <https://github.com/damon-atkins>
    '''
    force = salt.utils.is_true(kwargs.pop('force', False))
    failhard = salt.utils.is_true(kwargs.pop('failhard', False))
    expired_max = __opts__['winrepo_cache_expire_max']
    expired_min = __opts__['winrepo_cache_expire_min']

    repo_details = _get_repo_details(saltenv)

    # Skip force if age less than minimum age
    if force and expired_min > 0 and repo_details.winrepo_age < expired_min:
        log.info(
            'Refresh skipped, age of winrepo metadata in seconds (%s) is less '
            'than winrepo_cache_expire_min (%s)',
            repo_details.winrepo_age, expired_min
        )
        force = False

    # winrepo_age is -1 if repo db does not exist
    refresh = True if force \
        or repo_details.winrepo_age == -1 \
        or repo_details.winrepo_age > expired_max \
        else False

    if not refresh:
        log.debug(
            'Using existing pkg metadata db for saltenv \'%s\' (age is %s)',
            saltenv, datetime.timedelta(seconds=repo_details.winrepo_age)
        )
        return True

    if repo_details.winrepo_age == -1:
        # no repo meta db
        log.debug(
            'No winrepo.p cache file for saltenv \'%s\', creating one now',
            saltenv
        )

    results = refresh_db(saltenv=saltenv, verbose=False, failhard=failhard)
    try:
        # Return True if there were no failed winrepo SLS files, and False if
        # failures were reported.
        return not bool(results.get('failed', 0))
    except AttributeError:
        return False


def refresh_db(**kwargs):
    '''
    Fetches metadata files and calls :py:func:`pkg.genrepo
    <salt.modules.win_pkg.genrepo>` to compile updated repository metadata.

    Kwargs:

        saltenv (str): Salt environment. Default: ``base``

        verbose (bool):
            Return verbose data structure which includes 'success_list', a list
            of all sls files and the package names contained within. Default
            'False'

        failhard (bool):
            If ``True``, an error will be raised if any repo SLS files failed to
            process. If ``False``, no error will be raised, and a dictionary
            containing the full results will be returned.

    Returns:
        dict: A dictionary containing the results of the database refresh.

    .. Warning::
        When calling this command from a state using `module.run` be sure to
        pass `failhard: False`. Otherwise the state will report failure if it
        encounters a bad software definition file.

    CLI Example:

    .. code-block:: bash

        salt '*' pkg.refresh_db
        salt '*' pkg.refresh_db saltenv=base
    '''
    # Remove rtag file to keep multiple refreshes from happening in pkg states
    salt.utils.pkg.clear_rtag(__opts__)
    saltenv = kwargs.pop('saltenv', 'base')
    verbose = salt.utils.is_true(kwargs.pop('verbose', False))
    failhard = salt.utils.is_true(kwargs.pop('failhard', True))
    __context__.pop('winrepo.data', None)
    repo_details = _get_repo_details(saltenv)

    log.debug(
        'Refreshing pkg metadata db for saltenv \'%s\' (age of existing '
        'metadata is %s)',
        saltenv, datetime.timedelta(seconds=repo_details.winrepo_age)
    )

    # Clear minion repo-ng cache see #35342 discussion
    log.info('Removing all *.sls files under \'%s\'', repo_details.local_dest)
    failed = []
    for root, _, files in os.walk(repo_details.local_dest, followlinks=False):
        for name in files:
            if name.endswith('.sls'):
                full_filename = os.path.join(root, name)
                try:
                    os.remove(full_filename)
                except OSError as exc:
                    if exc.errno != errno.ENOENT:
                        log.error('Failed to remove %s: %s', full_filename, exc)
                        failed.append(full_filename)
    if failed:
        raise CommandExecutionError(
            'Failed to clear one or more winrepo cache files',
            info={'failed': failed}
        )

    # Cache repo-ng locally
    __salt__['cp.cache_dir'](
        repo_details.winrepo_source_dir,
        saltenv,
        include_pat='*.sls'
    )

    return genrepo(saltenv=saltenv, verbose=verbose, failhard=failhard)


def _get_repo_details(saltenv):
    '''
    Return repo details for the specified saltenv as a namedtuple
    '''
    contextkey = 'winrepo._get_repo_details.{0}'.format(saltenv)

    if contextkey in __context__:
        (winrepo_source_dir, local_dest, winrepo_file) = __context__[contextkey]
    else:
        winrepo_source_dir = __opts__['winrepo_source_dir']
        dirs = [__opts__['cachedir'], 'files', saltenv]
        url_parts = _urlparse(winrepo_source_dir)
        dirs.append(url_parts.netloc)
        dirs.extend(url_parts.path.strip('/').split('/'))
        local_dest = os.sep.join(dirs)

        winrepo_file = os.path.join(local_dest, 'winrepo.p')  # Default
        # Check for a valid windows file name
        if not re.search(r'[\/:*?"<>|]',
                         __opts__['winrepo_cachefile'],
                         flags=re.IGNORECASE):
            winrepo_file = os.path.join(
                local_dest,
                __opts__['winrepo_cachefile']
                )
        else:
            log.error(
                'minion configuration option \'winrepo_cachefile\' has been '
                'ignored as its value (%s) is invalid. Please ensure this '
                'option is set to a valid filename.',
                __opts__['winrepo_cachefile']
            )

        # Do some safety checks on the repo_path as its contents can be removed,
        # this includes check for bad coding
        system_root = os.environ.get('SystemRoot', r'C:\Windows')
        deny_paths = (
            r'[a-z]\:\\$',  # C:\, D:\, etc
            r'\\$',  # \
            re.escape(system_root)  # C:\Windows
        )

        # Since the above checks anything in C:\Windows, there are some
        # directories we may want to make exceptions for
        allow_paths = (
            re.escape('\\'.join([system_root, 'TEMP'])),  # C:\Windows\TEMP
        )

        # Check the local_dest to make sure it's not one of the bad paths
        good_path = True
        for d_path in deny_paths:
            if re.match(d_path, local_dest, flags=re.IGNORECASE) is not None:
                # Found deny path
                good_path = False

        # If local_dest is one of the bad paths, check for exceptions
        if not good_path:
            for a_path in allow_paths:
                if re.match(a_path, local_dest, flags=re.IGNORECASE) is not None:
                    # Found exception
                    good_path = True

        if not good_path:
            raise CommandExecutionError(
                'Attempting to delete files from a possibly unsafe location: '
                '{0}'.format(local_dest)
            )

        __context__[contextkey] = (winrepo_source_dir, local_dest, winrepo_file)

    try:
        os.makedirs(local_dest)
    except OSError as exc:
        if exc.errno != errno.EEXIST:
            raise CommandExecutionError(
                'Failed to create {0}: {1}'.format(local_dest, exc)
            )

    winrepo_age = -1
    try:
        stat_result = os.stat(winrepo_file)
        mtime = stat_result.st_mtime
        winrepo_age = time.time() - mtime
    except OSError as exc:
        if exc.errno != errno.ENOENT:
            raise CommandExecutionError(
                'Failed to get age of {0}: {1}'.format(winrepo_file, exc)
            )
    except AttributeError:
        # Shouldn't happen but log if it does
        log.warning('st_mtime missing from stat result %s', stat_result)
    except TypeError:
        # Shouldn't happen but log if it does
        log.warning('mtime of %s (%s) is an invalid type', winrepo_file, mtime)

    repo_details = collections.namedtuple(
        'RepoDetails',
        ('winrepo_source_dir', 'local_dest', 'winrepo_file', 'winrepo_age')
    )
    return repo_details(winrepo_source_dir, local_dest, winrepo_file, winrepo_age)


def genrepo(**kwargs):
    '''
    Generate package metedata db based on files within the winrepo_source_dir

    Kwargs:

        saltenv (str): Salt environment. Default: ``base``

        verbose (bool):
            Return verbose data structure which includes 'success_list', a list
            of all sls files and the package names contained within. Default
            'False'

        failhard (bool):
            If ``True``, an error will be raised if any repo SLS files failed
            to process. If ``False``, no error will be raised, and a dictionary
            containing the full results will be returned.

    Returns:
        dict: A dictionary of the results of the command

    CLI Example:

    .. code-block:: bash

        salt-run pkg.genrepo
        salt -G 'os:windows' pkg.genrepo verbose=true failhard=false
        salt -G 'os:windows' pkg.genrepo saltenv=base
    '''
    saltenv = kwargs.pop('saltenv', 'base')
    verbose = salt.utils.is_true(kwargs.pop('verbose', False))
    failhard = salt.utils.is_true(kwargs.pop('failhard', True))

    ret = {}
    successful_verbose = {}
    total_files_processed = 0
    ret['repo'] = {}
    ret['errors'] = {}
    repo_details = _get_repo_details(saltenv)

    for root, _, files in os.walk(repo_details.local_dest, followlinks=False):
        short_path = os.path.relpath(root, repo_details.local_dest)
        if short_path == '.':
            short_path = ''
        for name in files:
            if name.endswith('.sls'):
                total_files_processed += 1
                _repo_process_pkg_sls(
                    os.path.join(root, name),
                    os.path.join(short_path, name),
                    ret,
                    successful_verbose
                    )
    serial = salt.payload.Serial(__opts__)
    mode = 'w+' if six.PY2 else 'wb+'
    with salt.utils.fopen(repo_details.winrepo_file, mode) as repo_cache:
        repo_cache.write(serial.dumps(ret))
    # save reading it back again. ! this breaks due to utf8 issues
    #__context__['winrepo.data'] = ret
    successful_count = len(successful_verbose)
    error_count = len(ret['errors'])
    if verbose:
        results = {
            'total': total_files_processed,
            'success': successful_count,
            'failed': error_count,
            'success_list': successful_verbose,
            'failed_list': ret['errors']
            }
    else:
        if error_count > 0:
            results = {
                'total': total_files_processed,
                'success': successful_count,
                'failed': error_count,
                'failed_list': ret['errors']
                }
        else:
            results = {
                'total': total_files_processed,
                'success': successful_count,
                'failed': error_count
                }

    if error_count > 0 and failhard:
        raise CommandExecutionError(
            'Error occurred while generating repo db',
            info=results
        )
    else:
        return results


def _repo_process_pkg_sls(file, short_path_name, ret, successful_verbose):
    renderers = salt.loader.render(__opts__, __salt__)

    def _failed_compile(msg):
        log.error(msg)
        ret.setdefault('errors', {})[short_path_name] = [msg]
        return False

    try:
        config = salt.template.compile_template(
            file,
            renderers,
            __opts__['renderer'],
            __opts__.get('renderer_blacklist', ''),
            __opts__.get('renderer_whitelist', ''))
    except SaltRenderError as exc:
        msg = 'Failed to compile \'{0}\': {1}'.format(short_path_name, exc)
        return _failed_compile(msg)
    except Exception as exc:
        msg = 'Failed to read \'{0}\': {1}'.format(short_path_name, exc)
        return _failed_compile(msg)

    if config:
        revmap = {}
        errors = []
        pkgname_ok_list = []
        for pkgname, versions in six.iteritems(config):
            if pkgname in ret['repo']:
                log.error(
                    'package \'%s\' within \'%s\' already defined, skipping',
                    pkgname, short_path_name
                )
                errors.append('package \'{0}\' already defined'.format(pkgname))
                break
            for version, repodata in six.iteritems(versions):
                # Ensure version is a string/unicode
                if not isinstance(version, six.string_types):
                    msg = (
                        'package \'{0}\'{{0}}, version number {1} '
                        'is not a string'.format(pkgname, version)
                    )
                    log.error(
                        msg.format(' within \'{0}\''.format(short_path_name))
                    )
                    errors.append(msg.format(''))
                    continue
                # Ensure version contains a dict
                if not isinstance(repodata, dict):
                    msg = (
                        'package \'{0}\'{{0}}, repo data for '
                        'version number {1} is not defined as a dictionary '
                        .format(pkgname, version)
                    )
                    log.error(
                        msg.format(' within \'{0}\''.format(short_path_name))
                    )
                    errors.append(msg.format(''))
                    continue
                revmap[repodata['full_name']] = pkgname
        if errors:
            ret.setdefault('errors', {})[short_path_name] = errors
        else:
            if pkgname not in pkgname_ok_list:
                pkgname_ok_list.append(pkgname)
            ret.setdefault('repo', {}).update(config)
            ret.setdefault('name_map', {}).update(revmap)
            successful_verbose[short_path_name] = config.keys()
    else:
        log.debug('No data within \'%s\' after processing', short_path_name)
        # no pkgname found after render
        successful_verbose[short_path_name] = []


def _get_source_sum(source_hash, file_path, saltenv):
    '''
    Extract the hash sum, whether it is in a remote hash file, or just a string.
    '''
    ret = dict()
    schemes = ('salt', 'http', 'https', 'ftp', 'swift', 's3', 'file')
    invalid_hash_msg = ("Source hash '{0}' format is invalid. It must be in "
                        "the format <hash type>=<hash>").format(source_hash)
    source_hash = str(source_hash)
    source_hash_scheme = _urlparse(source_hash).scheme

    if source_hash_scheme in schemes:
        # The source_hash is a file on a server
        cached_hash_file = __salt__['cp.cache_file'](source_hash, saltenv)

        if not cached_hash_file:
            raise CommandExecutionError(('Source hash file {0} not'
                                         ' found').format(source_hash))

        ret = __salt__['file.extract_hash'](cached_hash_file, '', file_path)
        if ret is None:
            raise SaltInvocationError(invalid_hash_msg)
    else:
        # The source_hash is a hash string
        items = source_hash.split('=', 1)

        if len(items) != 2:
            invalid_hash_msg = ('{0}, or it must be a supported protocol'
                                ': {1}').format(invalid_hash_msg,
                                                ', '.join(schemes))
            raise SaltInvocationError(invalid_hash_msg)

        ret['hash_type'], ret['hsum'] = [item.strip().lower() for item in items]

    return ret


def _get_msiexec(use_msiexec):
    '''
    Return if msiexec.exe will be used and the command to invoke it.
    '''
    if use_msiexec is False:
        return False, ''
    if isinstance(use_msiexec, six.string_types):
        if os.path.isfile(use_msiexec):
            return True, use_msiexec
        else:
            log.warning(("msiexec path '{0}' not found. Using system registered"
                         " msiexec instead").format(use_msiexec))
            use_msiexec = True
    if use_msiexec is True:
        return True, 'msiexec'


def install(name=None, refresh=False, pkgs=None, **kwargs):
    r'''
    Install the passed package(s) on the system using winrepo

    Args:

        name (str):
            The name of a single package, or a comma-separated list of packages
            to install. (no spaces after the commas)

        refresh (bool):
            Boolean value representing whether or not to refresh the winrepo db

        pkgs (list):
            A list of packages to install from a software repository. All
            packages listed under ``pkgs`` will be installed via a single
            command.

    Kwargs:

        version (str):
            The specific version to install. If omitted, the latest version
            will be installed. If passed with multiple install, the version
            will apply to all packages. Recommended for single installation
            only.

        cache_file (str):
            A single file to copy down for use with the installer. Copied to
            the same location as the installer. Use this over ``cache_dir`` if
            there are many files in the directory and you only need a specific
            file and don't want to cache additional files that may reside in
            the installer directory. Only applies to files on ``salt://``

        cache_dir (bool):
            True will copy the contents of the installer directory. This is
            useful for installations that are not a single file. Only applies
            to directories on ``salt://``

        saltenv (str): Salt environment. Default 'base'

        report_reboot_exit_codes (bool):
            If the installer exits with a recognized exit code indicating that
            a reboot is required, the module function

               *win_system.set_reboot_required_witnessed*

            will be called, preserving the knowledge of this event for the
            remainder of the current boot session. For the time being, 3010 is
            the only recognized exit code. The value of this param defaults to
            True.

            .. versionadded:: 2016.11.0

    Returns:
        dict: Return a dict containing the new package names and versions

        If the package is installed by ``pkg.install``:

        .. code-block:: cfg

            {'<package>': {'old': '<old-version>',
                           'new': '<new-version>'}}

        If the package is already installed:

        .. code-block:: cfg

            {'<package>': {'current': '<current-version>'}}

    The following example will refresh the winrepo and install a single
    package, 7zip.

    CLI Example:

    .. code-block:: bash

        salt '*' pkg.install 7zip refresh=True

    CLI Example:

    .. code-block:: bash

        salt '*' pkg.install 7zip
        salt '*' pkg.install 7zip,filezilla
        salt '*' pkg.install pkgs='["7zip","filezilla"]'

    WinRepo Definition File Examples:

    The following example demonstrates the use of ``cache_file``. This would be
    used if you have multiple installers in the same directory that use the
    same ``install.ini`` file and you don't want to download the additional
    installers.

    .. code-block:: bash

        ntp:
          4.2.8:
            installer: 'salt://win/repo/ntp/ntp-4.2.8-win32-setup.exe'
            full_name: Meinberg NTP Windows Client
            locale: en_US
            reboot: False
            cache_file: 'salt://win/repo/ntp/install.ini'
            install_flags: '/USEFILE=C:\salt\var\cache\salt\minion\files\base\win\repo\ntp\install.ini'
            uninstaller: 'NTP/uninst.exe'

    The following example demonstrates the use of ``cache_dir``. It assumes a
    file named ``install.ini`` resides in the same directory as the installer.

    .. code-block:: bash

        ntp:
          4.2.8:
            installer: 'salt://win/repo/ntp/ntp-4.2.8-win32-setup.exe'
            full_name: Meinberg NTP Windows Client
            locale: en_US
            reboot: False
            cache_dir: True
            install_flags: '/USEFILE=C:\salt\var\cache\salt\minion\files\base\win\repo\ntp\install.ini'
            uninstaller: 'NTP/uninst.exe'
    '''
    ret = {}
    saltenv = kwargs.pop('saltenv', 'base')

    refresh = salt.utils.is_true(refresh)
    # no need to call _refresh_db_conditional as list_pkgs will do it

    # Make sure name or pkgs is passed
    if not name and not pkgs:
        return 'Must pass a single package or a list of packages'

    # Ignore pkg_type from parse_targets, Windows does not support the
    # "sources" argument
    pkg_params = __salt__['pkg_resource.parse_targets'](name, pkgs, **kwargs)[0]

    if pkg_params is None or len(pkg_params) == 0:
        log.error('No package definition found')
        return {}

    if not pkgs and len(pkg_params) == 1:
        # Only use the 'version' param if 'name' was not specified as a
        # comma-separated list
        pkg_params = {
            name: {
                'version': kwargs.get('version'),
                'extra_install_flags': kwargs.get('extra_install_flags')
            }
        }

    # Get a list of currently installed software for comparison at the end
    old = list_pkgs(saltenv=saltenv, refresh=refresh)

    # Loop through each package
    changed = []
    latest = []
    for pkg_name, options in six.iteritems(pkg_params):

        # Load package information for the package
        pkginfo = _get_package_info(pkg_name, saltenv=saltenv)

        # Make sure pkginfo was found
        if not pkginfo:
            log.error('Unable to locate package {0}'.format(pkg_name))
            ret[pkg_name] = 'Unable to locate package {0}'.format(pkg_name)
            continue

        # Get the version number passed or the latest available (must be a string)
        version_num = ''
        if options:
<<<<<<< HEAD
            if options.get('version') is not None:
                version_num = str(options.get('version'))
=======
            version_num = options.get('version', '')
            #  Using the salt cmdline with version=5.3 might be interpreted
            #  as a float it must be converted to a string in order for
            #  string matching to work.
            if not isinstance(version_num, six.string_types) and version_num is not None:
                version_num = str(version_num)
>>>>>>> 4780d783

        if not version_num:
            version_num = _get_latest_pkg_version(pkginfo)

        # Check if the version is already installed
        if version_num in old.get(pkg_name, '').split(',') \
                or (old.get(pkg_name) == 'Not Found'):
            # Desired version number already installed
            ret[pkg_name] = {'current': version_num}
            continue

        # If version number not installed, is the version available?
        elif version_num not in pkginfo:
            log.error('Version {0} not found for package '
                      '{1}'.format(version_num, pkg_name))
            ret[pkg_name] = {'not found': version_num}
            continue

        if 'latest' in pkginfo:
            latest.append(pkg_name)

        # Get the installer settings from winrepo.p
        installer = pkginfo[version_num].get('installer', '')
        cache_dir = pkginfo[version_num].get('cache_dir', False)
        cache_file = pkginfo[version_num].get('cache_file', '')

        # Is there an installer configured?
        if not installer:
            log.error('No installer configured for version {0} of package '
                      '{1}'.format(version_num, pkg_name))
            ret[pkg_name] = {'no installer': version_num}
            continue

        # Is the installer in a location that requires caching
        if installer.startswith(('salt:', 'http:', 'https:', 'ftp:')):

            # Check for the 'cache_dir' parameter in the .sls file
            # If true, the entire directory will be cached instead of the
            # individual file. This is useful for installations that are not
            # single files
            if cache_dir and installer.startswith('salt:'):
                path, _ = os.path.split(installer)
                __salt__['cp.cache_dir'](path,
                                         saltenv,
                                         False,
                                         None,
                                         'E@init.sls$')

            # Check to see if the cache_file is cached... if passed
            if cache_file and cache_file.startswith('salt:'):

                # Check to see if the file is cached
                cached_file = __salt__['cp.is_cached'](cache_file, saltenv)
                if not cached_file:
                    cached_file = __salt__['cp.cache_file'](cache_file, saltenv)

                # Make sure the cached file is the same as the source
                if __salt__['cp.hash_file'](cache_file, saltenv) != \
                        __salt__['cp.hash_file'](cached_file):
                    cached_file = __salt__['cp.cache_file'](cache_file, saltenv)

                    # Check if the cache_file was cached successfully
                    if not cached_file:
                        log.error('Unable to cache {0}'.format(cache_file))
                        ret[pkg_name] = {
                            'failed to cache cache_file': cache_file
                        }
                        continue

            # Check to see if the installer is cached
            cached_pkg = __salt__['cp.is_cached'](installer, saltenv)
            if not cached_pkg:
                # It's not cached. Cache it, mate.
                cached_pkg = __salt__['cp.cache_file'](installer, saltenv)

                # Check if the installer was cached successfully
                if not cached_pkg:
                    log.error('Unable to cache file {0} '
                              'from saltenv: {1}'.format(installer, saltenv))
                    ret[pkg_name] = {'unable to cache': installer}
                    continue

            # Compare the hash of the cached installer to the source only if the
            # file is hosted on salt:
            if installer.startswith('salt:'):
                if __salt__['cp.hash_file'](installer, saltenv) != \
                        __salt__['cp.hash_file'](cached_pkg):
                    try:
                        cached_pkg = __salt__['cp.cache_file'](installer, saltenv)
                    except MinionError as exc:
                        return '{0}: {1}'.format(exc, installer)

                    # Check if the installer was cached successfully
                    if not cached_pkg:
                        log.error('Unable to cache {0}'.format(installer))
                        ret[pkg_name] = {'unable to cache': installer}
                        continue
        else:
            # Run the installer directly (not hosted on salt:, https:, etc.)
            cached_pkg = installer

        # Fix non-windows slashes
        cached_pkg = cached_pkg.replace('/', '\\')
        cache_path, _ = os.path.split(cached_pkg)

        # Compare the hash sums
        source_hash = pkginfo[version_num].get('source_hash', False)
        if source_hash:
            source_sum = _get_source_sum(source_hash, cached_pkg, saltenv)
            log.debug('Source {0} hash: {1}'.format(source_sum['hash_type'],
                                                    source_sum['hsum']))

            cached_pkg_sum = salt.utils.get_hash(cached_pkg,
                                                 source_sum['hash_type'])
            log.debug('Package {0} hash: {1}'.format(source_sum['hash_type'],
                                                     cached_pkg_sum))

            if source_sum['hsum'] != cached_pkg_sum:
                raise SaltInvocationError(
                    ("Source hash '{0}' does not match package hash"
                     " '{1}'").format(source_sum['hsum'], cached_pkg_sum)
                )
            log.debug('Source hash matches package hash.')

        # Get install flags
        install_flags = pkginfo[version_num].get('install_flags', '')
        if options and options.get('extra_install_flags'):
            install_flags = '{0} {1}'.format(
                install_flags,
                options.get('extra_install_flags', '')
            )

        #Compute msiexec string
        use_msiexec, msiexec = _get_msiexec(pkginfo[version_num].get('msiexec', False))

        # Install the software
        # Check Use Scheduler Option
        if pkginfo[version_num].get('use_scheduler', False):

            # Build Scheduled Task Parameters
            if use_msiexec:
                cmd = msiexec
                arguments = ['/i', cached_pkg]
                if pkginfo['version_num'].get('allusers', True):
                    arguments.append('ALLUSERS="1"')
                arguments.extend(salt.utils.shlex_split(install_flags))
            else:
                cmd = cached_pkg
                arguments = salt.utils.shlex_split(install_flags)

            # Create Scheduled Task
            __salt__['task.create_task'](name='update-salt-software',
                                         user_name='System',
                                         force=True,
                                         action_type='Execute',
                                         cmd=cmd,
                                         arguments=' '.join(arguments),
                                         start_in=cache_path,
                                         trigger_type='Once',
                                         start_date='1975-01-01',
                                         start_time='01:00',
                                         ac_only=False,
                                         stop_if_on_batteries=False)
            # Run Scheduled Task
            if not __salt__['task.run_wait'](name='update-salt-software'):
                log.error('Failed to install {0}'.format(pkg_name))
                log.error('Scheduled Task failed to run')
                ret[pkg_name] = {'install status': 'failed'}
        else:
            # Build the install command
            cmd = []
            if use_msiexec:
                cmd.extend([msiexec, '/i', cached_pkg])
                if pkginfo[version_num].get('allusers', True):
                    cmd.append('ALLUSERS="1"')
            else:
                cmd.append(cached_pkg)
            cmd.extend(salt.utils.shlex_split(install_flags))
            # Launch the command
            result = __salt__['cmd.run_all'](cmd,
                                             cache_path,
                                             output_loglevel='quiet',
                                             python_shell=False,
                                             redirect_stderr=True)
            if not result['retcode']:
                ret[pkg_name] = {'install status': 'success'}
                changed.append(pkg_name)
            elif result['retcode'] == 3010:
                # 3010 is ERROR_SUCCESS_REBOOT_REQUIRED
                report_reboot_exit_codes = kwargs.pop(
                    'report_reboot_exit_codes', True)
                if report_reboot_exit_codes:
                    __salt__['system.set_reboot_required_witnessed']()
                ret[pkg_name] = {'install status': 'success, reboot required'}
                changed.append(pkg_name)
            else:
                log.error('Failed to install {0}'.format(pkg_name))
                log.error('retcode {0}'.format(result['retcode']))
                log.error('installer output: {0}'.format(result['stdout']))
                ret[pkg_name] = {'install status': 'failed'}

    # Get a new list of installed software
    new = list_pkgs(saltenv=saltenv)

    # For installers that have no specific version (ie: chrome)
    # The software definition file will have a version of 'latest'
    # In that case there's no way to know which version has been installed
    # Just return the current installed version
    if latest:
        for pkg_name in latest:
            if old.get(pkg_name, 'old') == new.get(pkg_name, 'new'):
                ret[pkg_name] = {'current': new[pkg_name]}

    # Check for changes in the registry
    difference = salt.utils.compare_dicts(old, new)

    # Compare the software list before and after
    # Add the difference to ret
    ret.update(difference)

    return ret


def upgrade(**kwargs):
    '''
    Upgrade all software. Currently not implemented

    Kwargs:
        saltenv (str): The salt environment to use. Default ``base``.
        refresh (bool): Refresh package metadata. Default ``True``.

    .. note::
        This feature is not yet implemented for Windows.

    Returns:
        dict: Empty dict, until implemented

    CLI Example:

    .. code-block:: bash

        salt '*' pkg.upgrade
    '''
    log.warning('pkg.upgrade not implemented on Windows yet')
    refresh = salt.utils.is_true(kwargs.get('refresh', True))
    saltenv = kwargs.get('saltenv', 'base')
    # Uncomment the below once pkg.upgrade has been implemented

    # if salt.utils.is_true(refresh):
    #    refresh_db()
    return {}


def remove(name=None, pkgs=None, version=None, **kwargs):
    '''
    Remove the passed package(s) from the system using winrepo

    .. versionadded:: 0.16.0

    Args:
        name (str): The name(s) of the package(s) to be uninstalled. Can be a
            single package or a comma delimted list of packages, no spaces.
        version (str):
            The version of the package to be uninstalled. If this option is
            used to to uninstall multiple packages, then this version will be
            applied to all targeted packages. Recommended using only when
            uninstalling a single package. If this parameter is omitted, the
            latest version will be uninstalled.
        pkgs (list):
            A list of packages to delete. Must be passed as a python list. The
            ``name`` parameter will be ignored if this option is passed.

    Kwargs:
        saltenv (str): Salt environment. Default ``base``
        refresh (bool): Refresh package metadata. Default ``False``

    Returns:
        dict: Returns a dict containing the changes.

        If the package is removed by ``pkg.remove``:

            {'<package>': {'old': '<old-version>',
                           'new': '<new-version>'}}

        If the package is already uninstalled:

            {'<package>': {'current': 'not installed'}}

    CLI Example:

    .. code-block:: bash

        salt '*' pkg.remove <package name>
        salt '*' pkg.remove <package1>,<package2>,<package3>
        salt '*' pkg.remove pkgs='["foo", "bar"]'
    '''
    saltenv = kwargs.get('saltenv', 'base')
    refresh = salt.utils.is_true(kwargs.get('refresh', False))
    # no need to call _refresh_db_conditional as list_pkgs will do it
    ret = {}

    # Make sure name or pkgs is passed
    if not name and not pkgs:
        return 'Must pass a single package or a list of packages'

    # Get package parameters
    pkg_params = __salt__['pkg_resource.parse_targets'](name, pkgs, **kwargs)[0]

    # Get a list of currently installed software for comparison at the end
    old = list_pkgs(saltenv=saltenv, refresh=refresh, versions_as_list=True)

    # Loop through each package
    changed = []
    for pkgname, version_num in six.iteritems(pkg_params):

        # Load package information for the package
        pkginfo = _get_package_info(pkgname, saltenv=saltenv)

        # Make sure pkginfo was found
        if not pkginfo:
            msg = 'Unable to locate package {0}'.format(pkgname)
            log.error(msg)
            ret[pkgname] = msg
            continue

        if version_num is not None:
            #  Using the salt cmdline with version=5.3 might be interpreted
            #  as a float it must be converted to a string in order for
            #  string matching to work.
            if not isinstance(version_num, six.string_types) and version_num is not None:
                version_num = str(version_num)
            if version_num not in pkginfo and 'latest' in pkginfo:
                version_num = 'latest'
        elif 'latest' in pkginfo:
            version_num = 'latest'

        # Check to see if package is installed on the system
        removal_targets = []
        if pkgname not in old:
            log.error('%s %s not installed', pkgname, version)
            ret[pkgname] = {'current': 'not installed'}
            continue
        else:
            if version_num is None:
                removal_targets.extend(old[pkgname])
            elif version_num not in old[pkgname] \
                    and 'Not Found' not in old[pkgname] \
                    and version_num != 'latest':
                log.error('%s %s not installed', pkgname, version)
                ret[pkgname] = {
                    'current': '{0} not installed'.format(version_num)
                }
                continue
            else:
                removal_targets.append(version_num)

        for target in removal_targets:

            # Get the uninstaller
            uninstaller = pkginfo[target].get('uninstaller', '')
            cache_dir = pkginfo[target].get('cache_dir', False)

            # If no uninstaller found, use the installer
            if not uninstaller:
                uninstaller = pkginfo[target].get('installer', '')

            # If still no uninstaller found, fail
            if not uninstaller:
                log.error(
                    'No installer or uninstaller configured for package %s',
                    pkgname,
                )
                ret[pkgname] = {'no uninstaller': target}
                continue

            # Where is the uninstaller
            if uninstaller.startswith(('salt:', 'http:', 'https:', 'ftp:')):

                # Check for the 'cache_dir' parameter in the .sls file
                # If true, the entire directory will be cached instead of the
                # individual file. This is useful for installations that are not
                # single files
                if cache_dir and uninstaller.startswith('salt:'):
                    path, _ = os.path.split(uninstaller)
                    __salt__['cp.cache_dir'](path,
                                             saltenv,
                                             False,
                                             None,
                                             'E@init.sls$')

                # Check to see if the uninstaller is cached
                cached_pkg = __salt__['cp.is_cached'](uninstaller, saltenv)
                if not cached_pkg:
                    # It's not cached. Cache it, mate.
                    cached_pkg = __salt__['cp.cache_file'](uninstaller, saltenv)

                    # Check if the uninstaller was cached successfully
                    if not cached_pkg:
                        log.error('Unable to cache %s', uninstaller)
                        ret[pkgname] = {'unable to cache': uninstaller}
                        continue

                # Compare the hash of the cached installer to the source only if
                # the file is hosted on salt:
                if uninstaller.startswith('salt:'):
                    if __salt__['cp.hash_file'](uninstaller, saltenv) != \
                            __salt__['cp.hash_file'](cached_pkg):
                        try:
                            cached_pkg = __salt__['cp.cache_file'](
                                uninstaller, saltenv)
                        except MinionError as exc:
                            return '{0}: {1}'.format(exc, uninstaller)

                        # Check if the installer was cached successfully
                        if not cached_pkg:
                            log.error('Unable to cache {0}'.format(uninstaller))
                            ret[pkgname] = {'unable to cache': uninstaller}
                            continue
            else:
                # Run the uninstaller directly
                # (not hosted on salt:, https:, etc.)
                cached_pkg = uninstaller

            # Fix non-windows slashes
            cached_pkg = cached_pkg.replace('/', '\\')
            cache_path, _ = os.path.split(cached_pkg)

            # Get parameters for cmd
            expanded_cached_pkg = str(os.path.expandvars(cached_pkg))

            # Get uninstall flags
            uninstall_flags = pkginfo[target].get('uninstall_flags', '')

            if kwargs.get('extra_uninstall_flags'):
                uninstall_flags = '{0} {1}'.format(
                    uninstall_flags, kwargs.get('extra_uninstall_flags', ''))

            #Compute msiexec string
            use_msiexec, msiexec = _get_msiexec(pkginfo[target].get('msiexec', False))

            # Uninstall the software
            # Check Use Scheduler Option
            if pkginfo[target].get('use_scheduler', False):

                # Build Scheduled Task Parameters
                if use_msiexec:
                    cmd = msiexec
                    arguments = ['/x']
                    arguments.extend(salt.utils.shlex_split(uninstall_flags))
                else:
                    cmd = expanded_cached_pkg
                    arguments = salt.utils.shlex_split(uninstall_flags)

                # Create Scheduled Task
                __salt__['task.create_task'](name='update-salt-software',
                                             user_name='System',
                                             force=True,
                                             action_type='Execute',
                                             cmd=cmd,
                                             arguments=' '.join(arguments),
                                             start_in=cache_path,
                                             trigger_type='Once',
                                             start_date='1975-01-01',
                                             start_time='01:00',
                                             ac_only=False,
                                             stop_if_on_batteries=False)
                # Run Scheduled Task
                if not __salt__['task.run_wait'](name='update-salt-software'):
                    log.error('Failed to remove %s', pkgname)
                    log.error('Scheduled Task failed to run')
                    ret[pkgname] = {'uninstall status': 'failed'}
            else:
                # Build the install command
                cmd = []
                if use_msiexec:
                    cmd.extend([msiexec, '/x', expanded_cached_pkg])
                else:
                    cmd.append(expanded_cached_pkg)
                cmd.extend(salt.utils.shlex_split(uninstall_flags))
                # Launch the command
                result = __salt__['cmd.run_all'](
                        cmd,
                        output_loglevel='trace',
                        python_shell=False,
                        redirect_stderr=True)
                if not result['retcode']:
                    ret[pkgname] = {'uninstall status': 'success'}
                    changed.append(pkgname)
                else:
                    log.error('Failed to remove %s', pkgname)
                    log.error('retcode %s', result['retcode'])
                    log.error('uninstaller output: %s', result['stdout'])
                    ret[pkgname] = {'uninstall status': 'failed'}

    # Get a new list of installed software
    new = list_pkgs(saltenv=saltenv)

    # Take the "old" package list and convert the values to strings in
    # preparation for the comparison below.
    __salt__['pkg_resource.stringify'](old)

    difference = salt.utils.compare_dicts(old, new)
    tries = 0
    while not all(name in difference for name in changed) and tries <= 1000:
        new = list_pkgs(saltenv=saltenv)
        difference = salt.utils.compare_dicts(old, new)
        tries += 1
        if tries == 1000:
            ret['_comment'] = 'Registry not updated.'

    # Compare the software list before and after
    # Add the difference to ret
    ret.update(difference)

    return ret


def purge(name=None, pkgs=None, version=None, **kwargs):
    '''
    Package purges are not supported, this function is identical to
    ``remove()``.

    .. versionadded:: 0.16.0

    Args:

        name (str): The name of the package to be deleted.

        version (str): The version of the package to be deleted. If this option
            is used in combination with the ``pkgs`` option below, then this
            version will be applied to all targeted packages.

        pkgs (list): A list of packages to delete. Must be passed as a python
            list. The ``name`` parameter will be ignored if this option is
            passed.

    Kwargs:
        saltenv (str): Salt environment. Default ``base``
        refresh (bool): Refresh package metadata. Default ``False``

    Returns:
        dict: A dict containing the changes.

    CLI Example:

    .. code-block:: bash

        salt '*' pkg.purge <package name>
        salt '*' pkg.purge <package1>,<package2>,<package3>
        salt '*' pkg.purge pkgs='["foo", "bar"]'
    '''
    return remove(name=name,
                  pkgs=pkgs,
                  version=version,
                  **kwargs)


def get_repo_data(saltenv='base'):
    '''
    Returns the existing package meteadata db. Will create it, if it does not
    exist, however will not refresh it.

    Args:
        saltenv (str): Salt environment. Default ``base``

    Returns:
        dict: A dict containing contents of metadata db.

    CLI Example:

    .. code-block:: bash

        salt '*' pkg.get_repo_data
    '''
    # we only call refresh_db if it does not exist, as we want to return
    # the existing data even if its old, other parts of the code call this,
    # but they will call refresh if they need too.
    repo_details = _get_repo_details(saltenv)

    if repo_details.winrepo_age == -1:
        # no repo meta db
        log.debug('No winrepo.p cache file. Refresh pkg db now.')
        refresh_db(saltenv=saltenv)

    if 'winrepo.data' in __context__:
        log.trace('get_repo_data returning results from __context__')
        return __context__['winrepo.data']
    else:
        log.trace('get_repo_data called reading from disk')

    try:
        serial = salt.payload.Serial(__opts__)
        with salt.utils.fopen(repo_details.winrepo_file, 'rb') as repofile:
            try:
                repodata = serial.loads(repofile.read()) or {}
                __context__['winrepo.data'] = repodata
                return repodata
            except Exception as exc:
                log.exception(exc)
                return {}
    except IOError as exc:
        log.error('Not able to read repo file')
        log.exception(exc)
        return {}


def _get_name_map(saltenv='base'):
    '''
    Return a reverse map of full pkg names to the names recognized by winrepo.
    '''
    u_name_map = {}
    name_map = get_repo_data(saltenv).get('name_map', {})

    if not six.PY2:
        return name_map

    for k in name_map:
        u_name_map[k.decode('utf-8')] = name_map[k]
    return u_name_map


def _get_package_info(name, saltenv='base'):
    '''
    Return package info. Returns empty map if package not available
    TODO: Add option for version
    '''
    return get_repo_data(saltenv).get('repo', {}).get(name, {})


def _reverse_cmp_pkg_versions(pkg1, pkg2):
    '''
    Compare software package versions
    '''
    return 1 if LooseVersion(pkg1) > LooseVersion(pkg2) else -1


def _get_latest_pkg_version(pkginfo):
    if len(pkginfo) == 1:
        return next(six.iterkeys(pkginfo))
    try:
        return sorted(
            pkginfo,
            key=cmp_to_key(_reverse_cmp_pkg_versions)
        ).pop()
    except IndexError:
        return ''


def compare_versions(ver1='', oper='==', ver2=''):
    '''
    Compare software package versions

    Args:
        ver1 (str): A software version to compare
        oper (str): The operand to use to compare
        ver2 (str): A software version to compare

    Returns:
        bool: True if the comparison is valid, otherwise False

    CLI Example:

    .. code-block:: bash

        salt '*' pkg.compare_versions 1.2 >= 1.3
    '''
    return salt.utils.compare_versions(ver1, oper, ver2)<|MERGE_RESOLUTION|>--- conflicted
+++ resolved
@@ -1095,17 +1095,12 @@
         # Get the version number passed or the latest available (must be a string)
         version_num = ''
         if options:
-<<<<<<< HEAD
-            if options.get('version') is not None:
-                version_num = str(options.get('version'))
-=======
             version_num = options.get('version', '')
             #  Using the salt cmdline with version=5.3 might be interpreted
             #  as a float it must be converted to a string in order for
             #  string matching to work.
             if not isinstance(version_num, six.string_types) and version_num is not None:
                 version_num = str(version_num)
->>>>>>> 4780d783
 
         if not version_num:
             version_num = _get_latest_pkg_version(pkginfo)
