# -*- coding: utf-8 -*-
'''
The networking module for NI Linux Real-Time distro

'''

# Import python libs
from __future__ import absolute_import, print_function, unicode_literals
import logging
import time
import os
import re

# Import salt libs
import salt.exceptions
import salt.utils.files
import salt.utils.validate.net

# Import 3rd-party libs
# pylint: disable=import-error,redefined-builtin,no-name-in-module
from salt.ext.six.moves import map, range, configparser
from salt.ext import six
# pylint: enable=import-error,redefined-builtin,no-name-in-module

try:
    import pyconnman
except ImportError:
    pyconnman = None

try:
    import dbus
except ImportError:
    dbus = None

try:
    import pyiface
except ImportError:
    pyiface = None

try:
    from requests.structures import CaseInsensitiveDict
except ImportError:
    CaseInsensitiveDict = None

log = logging.getLogger(__name__)

# Define the module's virtual name
__virtualname__ = 'ip'

SERVICE_PATH = '/net/connman/service/'
INTERFACES_CONFIG = '/var/lib/connman/interfaces.config'
NIRTCFG_PATH = '/usr/local/natinst/bin/nirtcfg'
INI_FILE = '/etc/natinst/share/ni-rt.ini'
_CONFIG_TRUE = ['yes', 'on', 'true', '1', True]
IFF_LOOPBACK = 0x8
IFF_RUNNING = 0x40
NIRTCFG_ETHERCAT = 'EtherCAT'


def _assume_condition(condition, err):
    '''
    Raise an exception if the condition is false
    '''
    if not condition:
        raise RuntimeError(err)


def __virtual__():
    '''
    Confine this module to NI Linux Real-Time based distros
    '''
    try:
        msg = 'The nilrt_ip module could not be loaded: unsupported OS family'
        _assume_condition(__grains__['os_family'] == 'NILinuxRT', msg)
        _assume_condition(CaseInsensitiveDict, 'The python package request is not installed')
        _assume_condition(pyiface, 'The python pyiface package is not installed')
        if __grains__['lsb_distrib_id'] != 'nilrt':
            _assume_condition(pyconnman, 'The python package pyconnman is not installed')
            _assume_condition(dbus, 'The python DBus package is not installed')
            _assume_condition(_get_state() != 'offline', 'Connman is not running')
    except RuntimeError as exc:
        return False, str(exc)
    return __virtualname__


def _get_state():
    '''
    Returns the state of connman
    '''
    try:
        return pyconnman.ConnManager().get_property('State')
    except KeyError:
        return 'offline'
    except dbus.DBusException as exc:
        raise salt.exceptions.CommandExecutionError('Connman daemon error: {0}'.format(exc))


def _get_technologies():
    '''
    Returns the technologies of connman
    '''
    tech = ''
    technologies = pyconnman.ConnManager().get_technologies()
    for path, params in technologies:
        tech += '{0}\n\tName = {1}\n\tType = {2}\n\tPowered = {3}\n\tConnected = {4}\n'.format(
            path, params['Name'], params['Type'], params['Powered'] == 1, params['Connected'] == 1)
    return tech


def _get_services():
    '''
    Returns a list with all connman services
    '''
    serv = []
    services = pyconnman.ConnManager().get_services()
    for path, _ in services:
        serv.append(six.text_type(path[len(SERVICE_PATH):]))
    return serv


def _connected(service):
    '''
    Verify if a connman service is connected
    '''
    state = pyconnman.ConnService(os.path.join(SERVICE_PATH, service)).get_property('State')
    return state == 'online' or state == 'ready'


def _space_delimited_list(value):
    '''
    validate that a value contains one or more space-delimited values
    '''
<<<<<<< HEAD
    valid, _value, errmsg = False, value, 'space-delimited string'
    try:
        if hasattr(value, '__iter__'):
            valid = True
        else:
            _value = value.split()
            if not _value:
                raise ValueError
            valid = True
    except AttributeError:
        errmsg = '{0} is not a valid list.\n'.format(value)
    except ValueError:
        errmsg = '{0} is not a valid list.\n'.format(value)
    return valid, errmsg
=======
    if isinstance(value, str):
        items = value.split(' ')
        valid = items and all(items)
    else:
        valid = hasattr(value, '__iter__') and (value != [])

    if valid:
        return (True, 'space-delimited string')
    else:
        return (False, '{0} is not a valid list.\n'.format(value))
>>>>>>> 1e150923


def _validate_ipv4(value):
    '''
    validate ipv4 values
    '''
    if len(value) == 3:
        if not salt.utils.validate.net.ipv4_addr(value[0].strip()):
            return False, 'Invalid ip address: {0} for ipv4 option'.format(value[0])
        if not salt.utils.validate.net.netmask(value[1].strip()):
            return False, 'Invalid netmask: {0} for ipv4 option'.format(value[1])
        if not salt.utils.validate.net.ipv4_addr(value[2].strip()):
            return False, 'Invalid gateway: {0} for ipv4 option'.format(value[2])
    else:
        return False, 'Invalid value: {0} for ipv4 option'.format(value)
    return True, ''


def _interface_to_service(iface):
    '''
    returns the coresponding service to given interface if exists, otherwise return None
    '''
    for _service in _get_services():
        service_info = pyconnman.ConnService(os.path.join(SERVICE_PATH, _service))
        if service_info.get_property('Ethernet')['Interface'] == iface:
            return _service
    return None


def _get_service_info(service):
    '''
    return details about given connman service
    '''
    service_info = pyconnman.ConnService(os.path.join(SERVICE_PATH, service))
    data = {
        'label': service,
        'wireless': service_info.get_property('Type') == 'wifi',
        'connectionid': six.text_type(service_info.get_property('Ethernet')['Interface']),
        'hwaddr': six.text_type(service_info.get_property('Ethernet')['Address'])
    }

    state = service_info.get_property('State')
    if state == 'ready' or state == 'online':
        data['up'] = True
        data['ipv4'] = {
            'gateway': '0.0.0.0'
        }
        ipv4 = 'IPv4'
        if service_info.get_property('IPv4')['Method'] == 'manual':
            ipv4 += '.Configuration'
        ipv4_info = service_info.get_property(ipv4)
        for info in ['Method', 'Address', 'Netmask', 'Gateway']:
            value = ipv4_info.get(info)
            if value is None:
                log.warning('Unable to get IPv4 %s for service %s\n', info, service)
                continue
            if info == 'Method':
                info = 'requestmode'
                if value == 'dhcp':
                    value = 'dhcp_linklocal'
                elif value in ('manual', 'fixed'):
                    value = 'static'
            data['ipv4'][info.lower()] = six.text_type(value)

        ipv6_info = service_info.get_property('IPv6')
        for info in ['Address', 'Prefix', 'Gateway']:
            value = ipv6_info.get(info)
            if value is None:
                log.warning('Unable to get IPv6 %s for service %s\n', info, service)
                continue
            data['ipv6'][info.lower()] = [six.text_type(value)]

        nameservers = []
        for nameserver_prop in service_info.get_property('Nameservers'):
            nameservers.append(six.text_type(nameserver_prop))
        data['ipv4']['dns'] = nameservers
    else:
        data['up'] = False

    if 'ipv4' in data:
        data['ipv4']['supportedrequestmodes'] = [
            'static',
            'dhcp_linklocal'
        ]
    return data


def _get_dns_info():
    '''
    return dns list
    '''
    dns_list = []
    try:
        with salt.utils.files.fopen('/etc/resolv.conf', 'r+') as dns_info:
            lines = dns_info.readlines()
            for line in lines:
                if 'nameserver' in line:
                    dns = line.split()[1].strip()
                    if dns not in dns_list:
                        dns_list.append(dns)
    except IOError:
        log.warning('Could not get domain\n')
    return dns_list


def _remove_quotes(value):
    '''
    Remove leading and trailing double quotes if they exist.
    '''
    # nirtcfg writes values with quotes
    if len(value) > 1 and value[0] == value[-1] == '\"':
        value = value[1:-1]
    return value


def _load_config(section, options, default_value='', filename=INI_FILE):
    '''
    Get values for some options and a given section from a config file.

    :param section: Section Name
    :param options: List of options
    :param default_value: Default value if an option doesn't have a value. Default is empty string.
    :param filename: config file. Default is INI_FILE.
    :return:
    '''
    results = {}
    if not options:
        return results
    with salt.utils.files.fopen(filename, 'r') as config_file:
        config_parser = configparser.RawConfigParser(dict_type=CaseInsensitiveDict)
        config_parser.readfp(config_file)
        for option in options:
            if six.PY2:
                results[option] = _remove_quotes(config_parser.get(section, option)) \
                    if config_parser.has_option(section, option) else default_value
            else:
                results[option] = _remove_quotes(config_parser.get(section, option, fallback=default_value))

    return results


def _get_request_mode_info(interface):
    '''
    return requestmode for given interface
    '''
    settings = _load_config(interface, ['linklocalenabled', 'dhcpenabled'], -1)
    link_local_enabled = int(settings['linklocalenabled'])
    dhcp_enabled = int(settings['dhcpenabled'])

    if dhcp_enabled == 1:
        return 'dhcp_linklocal' if link_local_enabled == 1 else 'dhcp_only'
    else:
        if link_local_enabled == 1:
            return 'linklocal_only'
        if link_local_enabled == 0:
            return 'static'

    # some versions of nirtcfg don't set the dhcpenabled/linklocalenabled variables
    # when selecting "DHCP or Link Local" from MAX, so return it by default to avoid
    # having the requestmode "None" because none of the conditions above matched.
    return 'dhcp_linklocal'


def _get_adapter_mode_info(interface):
    '''
    return adaptermode for given interface
    '''
    mode = _load_config(interface, ['mode'])['mode'].lower()
    return mode if mode in ['disabled', 'ethercat'] else 'tcpip'


def _get_possible_adapter_modes(interface, blacklist):
    '''
    Return possible adapter modes for a given interface using a blacklist.

    :param interface: interface name
    :param blacklist: given blacklist
    :return: list of possible adapter modes
    '''
    adapter_modes = []
    protocols = _load_config('lvrt', ['AdditionalNetworkProtocols'])['AdditionalNetworkProtocols'].lower()
    sys_interface_path = os.readlink('/sys/class/net/{0}'.format(interface))
    with salt.utils.files.fopen('/sys/class/net/{0}/uevent'.format(interface)) as uevent_file:
        uevent_lines = uevent_file.readlines()
    uevent_devtype = ""
    for line in uevent_lines:
        if line.startswith("DEVTYPE="):
            uevent_devtype = line.split('=')[1].strip()
            break

    for adapter_mode in blacklist:
        if adapter_mode == '_':
            continue
        value = blacklist.get(adapter_mode, {})
        if value.get('additional_protocol') and adapter_mode not in protocols:
            continue

        if interface not in value['name'] \
            and not any((blacklist['_'][iface_type] == 'sys' and iface_type in sys_interface_path) or
                        (blacklist['_'][iface_type] == 'uevent' and iface_type == uevent_devtype)
                        for iface_type in value['type']):
            adapter_modes += [adapter_mode]
    return adapter_modes


def _get_static_info(interface):
    '''
    Return information about an interface from config file.

    :param interface: interface label
    '''
    data = {
        'connectionid': interface.name,
        'label': interface.name,
        'hwaddr': interface.hwaddr[:-1],
        'up': False,
        'ipv4': {
            'supportedrequestmodes': ['static', 'dhcp_linklocal'],
            'requestmode': 'static'
        },
        'wireless': False
    }
    hwaddr_section_number = ''.join(data['hwaddr'].split(':'))
    if os.path.exists(INTERFACES_CONFIG):
        information = _load_config(hwaddr_section_number, ['IPv4', 'Nameservers'], filename=INTERFACES_CONFIG)
        if information['IPv4'] != '':
            ipv4_information = information['IPv4'].split('/')
            data['ipv4']['address'] = ipv4_information[0]
            data['ipv4']['dns'] = information['Nameservers'].split(',')
            data['ipv4']['netmask'] = ipv4_information[1]
            data['ipv4']['gateway'] = ipv4_information[2]
    return data


def _get_interface_info(interface):
    '''
    return details about given interface
    '''
    blacklist = {
        'tcpip': {
            'name': [],
            'type': [],
            'additional_protocol': False
        },
        'disabled': {
            'name': ['eth0'],
            'type': ['gadget'],
            'additional_protocol': False
        },
        'ethercat': {
            'name': ['eth0'],
            'type': ['gadget', 'usb', 'wlan'],
            'additional_protocol': True
        },
        '_': {
            'usb': 'sys',
            'gadget': 'uevent',
            'wlan': 'uevent'
        }
    }
    data = {
        'label': interface.name,
        'connectionid': interface.name,
        'supported_adapter_modes': _get_possible_adapter_modes(interface.name, blacklist),
        'adapter_mode': _get_adapter_mode_info(interface.name),
        'up': False,
        'ipv4': {
            'supportedrequestmodes': ['dhcp_linklocal', 'dhcp_only', 'linklocal_only', 'static'],
            'requestmode': _get_request_mode_info(interface.name)
        },
        'hwaddr': interface.hwaddr[:-1]
    }
    needed_settings = []
    if data['ipv4']['requestmode'] == 'static':
        needed_settings += ['IP_Address', 'Subnet_Mask', 'Gateway', 'DNS_Address']
    if data['adapter_mode'] == 'ethercat':
        needed_settings += ['MasterID']
    settings = _load_config(interface.name, needed_settings)
    if interface.flags & IFF_RUNNING != 0:
        data['up'] = True
        data['ipv4']['address'] = interface.sockaddrToStr(interface.addr)
        data['ipv4']['netmask'] = interface.sockaddrToStr(interface.netmask)
        data['ipv4']['gateway'] = '0.0.0.0'
        data['ipv4']['dns'] = _get_dns_info()
    elif data['ipv4']['requestmode'] == 'static':
        data['ipv4']['address'] = settings['IP_Address']
        data['ipv4']['netmask'] = settings['Subnet_Mask']
        data['ipv4']['gateway'] = settings['Gateway']
        data['ipv4']['dns'] = [settings['DNS_Address']]

    with salt.utils.files.fopen('/proc/net/route', 'r') as route_file:
        pattern = re.compile(r'^{interface}\t[0]{{8}}\t([0-9A-Z]{{8}})'.format(interface=interface.name), re.MULTILINE)
        match = pattern.search(route_file.read())
        iface_gateway_hex = None if not match else match.group(1)
    if iface_gateway_hex is not None and len(iface_gateway_hex) == 8:
        data['ipv4']['gateway'] = '.'.join([str(int(iface_gateway_hex[i:i+2], 16)) for i in range(6, -1, -2)])
    if data['adapter_mode'] == 'ethercat':
        data['ethercat'] = {
            'masterid': settings['MasterID']
        }
    return data


def _dict_to_string(dictionary):
    '''
    converts a dictionary object into a list of strings
    '''
    ret = ''
    for key, val in sorted(dictionary.items()):
        if isinstance(val, dict):
            for line in _dict_to_string(val):
                ret += six.text_type(key) + '-' + line + '\n'
        elif isinstance(val, list):
            text = ' '.join([six.text_type(item) for item in val])
            ret += six.text_type(key) + ': ' + text + '\n'
        else:
            ret += six.text_type(key) + ': ' + six.text_type(val) + '\n'
    return ret.splitlines()


def _get_info(interface):
    '''
    Return information about an interface even if it's not associated with a service.

    :param interface: interface label
    '''
    service = _interface_to_service(interface.name)
    if service is not None:
        return _get_service_info(service)
    return _get_static_info(interface)


def get_interfaces_details():
    '''
    Get details about all the interfaces on the minion

    :return: information about all interfaces omitting loopback
    :rtype: dictionary

    CLI Example:

    .. code-block:: bash

        salt '*' ip.get_interfaces_details
    '''
    _interfaces = [interface for interface in pyiface.getIfaces() if interface.flags & IFF_LOOPBACK == 0]
    if __grains__['lsb_distrib_id'] == 'nilrt':
        return {'interfaces': list(map(_get_interface_info, _interfaces))}
    return {'interfaces': list(map(_get_info, _interfaces))}


def _change_state(interface, new_state):
    '''
    Enable or disable an interface

    Change adapter mode to TCP/IP. If previous adapter mode was EtherCAT, the target will need reboot.

    :param interface: interface label
    :param new_state: up or down
    :return: True if the service was enabled, otherwise an exception will be thrown.
    :rtype: bool
    '''
    if __grains__['lsb_distrib_id'] == 'nilrt':
        initial_mode = _get_adapter_mode_info(interface)
        _save_config(interface, 'Mode', 'TCPIP')
        if initial_mode == 'ethercat':
            __salt__['system.set_reboot_required_witnessed']()
        else:
            out = __salt__['cmd.run_all']('ip link set {0} {1}'.format(interface, new_state))
            if out['retcode'] != 0:
                msg = 'Couldn\'t {0} interface {1}. Error: {2}'.format('enable' if new_state == 'up' else 'disable',
                                                                       interface, out['stderr'])
                raise salt.exceptions.CommandExecutionError(msg)
        return True
    service = _interface_to_service(interface)
    if not service:
        raise salt.exceptions.CommandExecutionError('Invalid interface name: {0}'.format(interface))
    if not _connected(service):
        service = pyconnman.ConnService(os.path.join(SERVICE_PATH, service))
        try:
            state = service.connect() if new_state == 'up' else service.disconnect()
            return state is None
        except Exception:
            raise salt.exceptions.CommandExecutionError('Couldn\'t {0} service: {1}\n'
                                                        .format('enable' if new_state == 'up' else 'disable', service))
    return True


def up(interface, iface_type=None):  # pylint: disable=invalid-name,unused-argument
    '''
    Enable the specified interface

    Change adapter mode to TCP/IP. If previous adapter mode was EtherCAT, the target will need reboot.

    :param str interface: interface label
    :return: True if the service was enabled, otherwise an exception will be thrown.
    :rtype: bool

    CLI Example:

    .. code-block:: bash

        salt '*' ip.up interface-label
    '''
    return _change_state(interface, 'up')


def enable(interface):
    '''
    Enable the specified interface

    Change adapter mode to TCP/IP. If previous adapter mode was EtherCAT, the target will need reboot.

    :param str interface: interface label
    :return: True if the service was enabled, otherwise an exception will be thrown.
    :rtype: bool

    CLI Example:

    .. code-block:: bash

        salt '*' ip.enable interface-label
    '''
    return up(interface)


def down(interface, iface_type=None):  # pylint: disable=unused-argument
    '''
    Disable the specified interface

    Change adapter mode to Disabled. If previous adapter mode was EtherCAT, the target will need reboot.

    :param str interface: interface label
    :return: True if the service was disabled, otherwise an exception will be thrown.
    :rtype: bool

    CLI Example:

    .. code-block:: bash

        salt '*' ip.down interface-label
    '''
    return _change_state(interface, 'down')


def disable(interface):
    '''
    Disable the specified interface

    Change adapter mode to Disabled. If previous adapter mode was EtherCAT, the target will need reboot.

    :param str interface: interface label
    :return: True if the service was disabled, otherwise an exception will be thrown.
    :rtype: bool

    CLI Example:

    .. code-block:: bash

        salt '*' ip.disable interface-label
    '''
    return down(interface)


def _save_config(section, token, value):
    '''
    Helper function to persist a configuration in the ini file
    '''
    cmd = NIRTCFG_PATH
    cmd += ' --set section={0},token=\'{1}\',value=\'{2}\''.format(section, token, value)
    if __salt__['cmd.run_all'](cmd)['retcode'] != 0:
        exc_msg = 'Error: could not set {} to {} for {}\n'.format(token, value, section)
        raise salt.exceptions.CommandExecutionError(exc_msg)


def set_ethercat(interface, master_id):
    '''
    Configure specified adapter to use EtherCAT adapter mode. If successful, the target will need reboot if it doesn't
    already use EtherCAT adapter mode, otherwise will return true.

    :param interface: interface label
    :param master_id: EtherCAT Master ID
    :return: True if the settings were applied, otherwise an exception will be thrown.

    CLI Example:

    .. code-block:: bash

        salt '*' ip.set_ethercat interface-label master-id
    '''
    if __grains__['lsb_distrib_id'] == 'nilrt':
        initial_mode = _get_adapter_mode_info(interface)
        _save_config(interface, 'Mode', NIRTCFG_ETHERCAT)
        _save_config(interface, 'MasterID', master_id)
        if initial_mode != 'ethercat':
            __salt__['system.set_reboot_required_witnessed']()
        return True
    raise salt.exceptions.CommandExecutionError('EtherCAT is not supported')


def _restart(interface):
    '''
    Disable and enable an interface
    '''
    disable(interface)
    enable(interface)


def set_dhcp_linklocal_all(interface):
    '''
    Configure specified adapter to use DHCP with linklocal fallback

    Change adapter mode to TCP/IP. If previous adapter mode was EtherCAT, the target will need reboot.

    :param str interface: interface label
    :return: True if the settings were applied, otherwise an exception will be thrown.
    :rtype: bool

    CLI Example:

    .. code-block:: bash

        salt '*' ip.set_dhcp_linklocal_all interface-label
    '''
    if __grains__['lsb_distrib_id'] == 'nilrt':
        initial_mode = _get_adapter_mode_info(interface)
        _save_config(interface, 'Mode', 'TCPIP')
        _save_config(interface, 'dhcpenabled', '1')
        _save_config(interface, 'linklocalenabled', '1')
        if initial_mode == 'ethercat':
            __salt__['system.set_reboot_required_witnessed']()
        else:
            _restart(interface)
        return True
    service = _interface_to_service(interface)
    if not service:
        raise salt.exceptions.CommandExecutionError('Invalid interface name: {0}'.format(interface))
    service = pyconnman.ConnService(os.path.join(SERVICE_PATH, service))
    ipv4 = service.get_property('IPv4.Configuration')
    ipv4['Method'] = dbus.String('dhcp', variant_level=1)
    ipv4['Address'] = dbus.String('', variant_level=1)
    ipv4['Netmask'] = dbus.String('', variant_level=1)
    ipv4['Gateway'] = dbus.String('', variant_level=1)
    try:
        service.set_property('IPv4.Configuration', ipv4)
        service.set_property('Nameservers.Configuration', [''])  # reset nameservers list
    except Exception as exc:
        exc_msg = 'Couldn\'t set dhcp linklocal for service: {0}\nError: {1}\n'.format(service, exc)
        raise salt.exceptions.CommandExecutionError(exc_msg)
    return True


def set_dhcp_only_all(interface):
    '''
    Configure specified adapter to use DHCP only

    Change adapter mode to TCP/IP. If previous adapter mode was EtherCAT, the target will need reboot.

    :param str interface: interface label
    :return: True if the settings were applied, otherwise an exception will be thrown.
    :rtype: bool

    CLI Example:

    .. code-block:: bash

        salt '*' ip.dhcp_only_all interface-label
    '''
    if not __grains__['lsb_distrib_id'] == 'nilrt':
        raise salt.exceptions.CommandExecutionError('Not supported in this version')
    initial_mode = _get_adapter_mode_info(interface)
    _save_config(interface, 'Mode', 'TCPIP')
    _save_config(interface, 'dhcpenabled', '1')
    _save_config(interface, 'linklocalenabled', '0')
    if initial_mode == 'ethercat':
        __salt__['system.set_reboot_required_witnessed']()
    else:
        _restart(interface)
    return True


def set_linklocal_only_all(interface):
    '''
    Configure specified adapter to use linklocal only

    Change adapter mode to TCP/IP. If previous adapter mode was EtherCAT, the target will need reboot.

    :param str interface: interface label
    :return: True if the settings were applied, otherwise an exception will be thrown.
    :rtype: bool

    CLI Example:

    .. code-block:: bash

        salt '*' ip.linklocal_only_all interface-label
    '''
    if not __grains__['lsb_distrib_id'] == 'nilrt':
        raise salt.exceptions.CommandExecutionError('Not supported in this version')
    initial_mode = _get_adapter_mode_info(interface)
    _save_config(interface, 'Mode', 'TCPIP')
    _save_config(interface, 'dhcpenabled', '0')
    _save_config(interface, 'linklocalenabled', '1')
    if initial_mode == 'ethercat':
        __salt__['system.set_reboot_required_witnessed']()
    else:
        _restart(interface)
    return True


def _configure_static_interface(interface, **settings):
    '''
    Configure an interface that is not detected as a service by Connman (i.e. link is down)

    :param interface: interface label
    :param settings:
            - ip
            - netmask
            - gateway
            - dns
            - name
    :return: True if settings were applied successfully.
    :rtype: bool
    '''
    interface = pyiface.Interface(name=interface)
    parser = configparser.ConfigParser()
    if os.path.exists(INTERFACES_CONFIG):
        try:
            with salt.utils.files.fopen(INTERFACES_CONFIG, 'r') as config_file:
                parser.readfp(config_file)
        except configparser.MissingSectionHeaderError:
            pass
    hwaddr = interface.hwaddr[:-1]
    hwaddr_section_number = ''.join(hwaddr.split(':'))
    if not parser.has_section('interface_{0}'.format(hwaddr_section_number)):
        parser.add_section('interface_{0}'.format(hwaddr_section_number))
    ip_address = settings.get('ip', '0.0.0.0')
    netmask = settings.get('netmask', '0.0.0.0')
    gateway = settings.get('gateway', '0.0.0.0')
    dns_servers = settings.get('dns', '')
    name = settings.get('name', 'ethernet_cable_{0}'.format(hwaddr_section_number))
    parser.set('interface_{0}'.format(hwaddr_section_number), 'IPv4', '{0}/{1}/{2}'.
               format(ip_address, netmask, gateway))
    parser.set('interface_{0}'.format(hwaddr_section_number), 'Nameservers', dns_servers)
    parser.set('interface_{0}'.format(hwaddr_section_number), 'Name', name)
    parser.set('interface_{0}'.format(hwaddr_section_number), 'MAC', hwaddr)
    parser.set('interface_{0}'.format(hwaddr_section_number), 'Type', 'ethernet')
    with salt.utils.files.fopen(INTERFACES_CONFIG, 'w') as config_file:
        parser.write(config_file)
    return True


def set_static_all(interface, address, netmask, gateway, nameservers):
    '''
    Configure specified adapter to use ipv4 manual settings

    Change adapter mode to TCP/IP. If previous adapter mode was EtherCAT, the target will need reboot.

    :param str interface: interface label
    :param str address: ipv4 address
    :param str netmask: ipv4 netmask
    :param str gateway: ipv4 gateway
    :param str nameservers: list of nameservers servers separated by spaces
    :return: True if the settings were applied, otherwise an exception will be thrown.
    :rtype: bool

    CLI Example:

    .. code-block:: bash

        salt '*' ip.set_static_all interface-label address netmask gateway nameservers
    '''
    validate, msg = _validate_ipv4([address, netmask, gateway])
    if not validate:
        raise salt.exceptions.CommandExecutionError(msg)
    validate, msg = _space_delimited_list(nameservers)
    if not validate:
        raise salt.exceptions.CommandExecutionError(msg)
    if not isinstance(nameservers, list):
        nameservers = nameservers.split(' ')
    if __grains__['lsb_distrib_id'] == 'nilrt':
        initial_mode = _get_adapter_mode_info(interface)
        _save_config(interface, 'Mode', 'TCPIP')
        _save_config(interface, 'dhcpenabled', '0')
        _save_config(interface, 'linklocalenabled', '0')
        _save_config(interface, 'IP_Address', address)
        _save_config(interface, 'Subnet_Mask', netmask)
        _save_config(interface, 'Gateway', gateway)
        if nameservers:
            _save_config(interface, 'DNS_Address', nameservers[0])
        if initial_mode == 'ethercat':
            __salt__['system.set_reboot_required_witnessed']()
        else:
            _restart(interface)
        return True
    service = _interface_to_service(interface)
    if not service:
        if interface in pyiface.getIfaces():
            return _configure_static_interface(interface, **{'ip': address, 'dns': ','.join(nameservers),
                                                             'netmask': netmask, 'gateway': gateway})
        raise salt.exceptions.CommandExecutionError('Invalid interface name: {0}'.format(interface))
    service = pyconnman.ConnService(os.path.join(SERVICE_PATH, service))
    ipv4 = service.get_property('IPv4.Configuration')
    ipv4['Method'] = dbus.String('manual', variant_level=1)
    ipv4['Address'] = dbus.String('{0}'.format(address), variant_level=1)
    ipv4['Netmask'] = dbus.String('{0}'.format(netmask), variant_level=1)
    ipv4['Gateway'] = dbus.String('{0}'.format(gateway), variant_level=1)
    try:
        service.set_property('IPv4.Configuration', ipv4)
        service.set_property('Nameservers.Configuration', [dbus.String('{0}'.format(d)) for d in nameservers])
    except Exception as exc:
        exc_msg = 'Couldn\'t set manual settings for service: {0}\nError: {1}\n'.format(service, exc)
        raise salt.exceptions.CommandExecutionError(exc_msg)
    return True


def get_interface(iface):
    '''
    Returns details about given interface.

    CLI Example:

    .. code-block:: bash

        salt '*' ip.get_interface eth0
    '''
    _interfaces = get_interfaces_details()
    for _interface in _interfaces['interfaces']:
        if _interface['connectionid'] == iface:
            return _dict_to_string(_interface)
    return None


def build_interface(iface, iface_type, enabled, **settings):
    '''
    Build an interface script for a network interface.

    CLI Example:

    .. code-block:: bash

        salt '*' ip.build_interface eth0 eth <settings>
    '''
    if __grains__['lsb_distrib_id'] == 'nilrt':
        raise salt.exceptions.CommandExecutionError('Not supported in this version.')
    if iface_type != 'eth':
        raise salt.exceptions.CommandExecutionError('Interface type not supported: {0}:'.format(iface_type))

    if 'proto' not in settings or settings['proto'] == 'dhcp':  # default protocol type used is dhcp
        set_dhcp_linklocal_all(iface)
    elif settings['proto'] != 'static':
        exc_msg = 'Protocol type: {0} is not supported'.format(settings['proto'])
        raise salt.exceptions.CommandExecutionError(exc_msg)
    else:
        address = settings['ipaddr']
        netmask = settings['netmask']
        gateway = settings['gateway']
        dns = []
        for key, val in six.iteritems(settings):
            if 'dns' in key or 'domain' in key:
                dns += val
        set_static_all(iface, address, netmask, gateway, dns)

    if enabled:
        up(iface)

    return get_interface(iface)


def build_network_settings(**settings):
    '''
    Build the global network script.

    CLI Example:

    .. code-block:: bash

        salt '*' ip.build_network_settings <settings>
    '''
    if __grains__['lsb_distrib_id'] == 'nilrt':
        raise salt.exceptions.CommandExecutionError('Not supported in this version.')
    changes = []
    if 'networking' in settings:
        if settings['networking'] in _CONFIG_TRUE:
            __salt__['service.enable']('connman')
        else:
            __salt__['service.disable']('connman')

    if 'hostname' in settings:
        new_hostname = settings['hostname'].split('.', 1)[0]
        settings['hostname'] = new_hostname
        old_hostname = __salt__['network.get_hostname']
        if new_hostname != old_hostname:
            __salt__['network.mod_hostname'](new_hostname)
            changes.append('hostname={0}'.format(new_hostname))

    return changes


def get_network_settings():
    '''
    Return the contents of the global network script.

    CLI Example:

    .. code-block:: bash

        salt '*' ip.get_network_settings
    '''
    if __grains__['lsb_distrib_id'] == 'nilrt':
        raise salt.exceptions.CommandExecutionError('Not supported in this version.')
    settings = []
    networking = 'no' if _get_state() == 'offline' else 'yes'
    settings.append('networking={0}'.format(networking))
    hostname = __salt__['network.get_hostname']
    settings.append('hostname={0}'.format(hostname))
    return settings


def apply_network_settings(**settings):
    '''
    Apply global network configuration.

    CLI Example:

    .. code-block:: bash

        salt '*' ip.apply_network_settings
    '''
    if __grains__['lsb_distrib_id'] == 'nilrt':
        raise salt.exceptions.CommandExecutionError('Not supported in this version.')
    if 'require_reboot' not in settings:
        settings['require_reboot'] = False

    if 'apply_hostname' not in settings:
        settings['apply_hostname'] = False

    hostname_res = True
    if settings['apply_hostname'] in _CONFIG_TRUE:
        if 'hostname' in settings:
            hostname_res = __salt__['network.mod_hostname'](settings['hostname'])
        else:
            log.warning(
                'The network state sls is trying to apply hostname '
                'changes but no hostname is defined.'
            )
            hostname_res = False

    res = True
    if settings['require_reboot'] in _CONFIG_TRUE:
        log.warning(
            'The network state sls is requiring a reboot of the system to '
            'properly apply network configuration.'
        )
        res = True
    else:
        stop = __salt__['service.stop']('connman')
        time.sleep(2)
        res = stop and __salt__['service.start']('connman')

    return hostname_res and res<|MERGE_RESOLUTION|>--- conflicted
+++ resolved
@@ -130,22 +130,6 @@
     '''
     validate that a value contains one or more space-delimited values
     '''
-<<<<<<< HEAD
-    valid, _value, errmsg = False, value, 'space-delimited string'
-    try:
-        if hasattr(value, '__iter__'):
-            valid = True
-        else:
-            _value = value.split()
-            if not _value:
-                raise ValueError
-            valid = True
-    except AttributeError:
-        errmsg = '{0} is not a valid list.\n'.format(value)
-    except ValueError:
-        errmsg = '{0} is not a valid list.\n'.format(value)
-    return valid, errmsg
-=======
     if isinstance(value, str):
         items = value.split(' ')
         valid = items and all(items)
@@ -156,7 +140,6 @@
         return (True, 'space-delimited string')
     else:
         return (False, '{0} is not a valid list.\n'.format(value))
->>>>>>> 1e150923
 
 
 def _validate_ipv4(value):
