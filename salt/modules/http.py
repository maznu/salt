--- conflicted
+++ resolved
@@ -15,11 +15,7 @@
     '''
     Query a resource, and decode the return data
 
-<<<<<<< HEAD
-    .. versionadded:: 2015.2
-=======
     .. versionadded:: 2015.5.0
->>>>>>> a95982c7
 
     CLI Example:
 
@@ -38,11 +34,7 @@
     '''
     Update the local CA bundle file from a URL
 
-<<<<<<< HEAD
-    .. versionadded:: 2015.2
-=======
     .. versionadded:: 2015.5.0
->>>>>>> a95982c7
 
     CLI Example:
 
