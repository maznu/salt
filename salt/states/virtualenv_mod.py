--- conflicted
+++ resolved
@@ -55,12 +55,9 @@
             no_use_wheel=False,
             pip_upgrade=False,
             pip_pkgs=None,
-<<<<<<< HEAD
+            pip_no_cache_dir=False,
+            pip_cache_dir=None,
             process_dependency_links=False):
-=======
-            pip_no_cache_dir=False,
-            pip_cache_dir=None):
->>>>>>> d7d3d680
     '''
     Create a virtualenv and optionally manage it with pip
 
