# -*- coding: utf-8 -*-
"""
Manage GlusterFS pool.
"""

# Import python libs
from __future__ import absolute_import, generators, print_function, unicode_literals

import logging

# Import salt libs
import salt.utils.cloud as suc
import salt.utils.network
from salt.exceptions import SaltCloudException

log = logging.getLogger(__name__)

RESULT_CODES = [
    "Peer {0} added successfully.",
    "Probe on localhost not needed",
    "Host {0} is already in the peer group",
    "Host {0} is already part of another cluster",
    "Volume on {0} conflicts with existing volumes",
    "UUID of {0} is the same as local uuid",
    '{0} responded with "unknown peer". This could happen if {0} doesn\'t have localhost defined',
    "Failed to add peer. Information on {0}'s logs",
    "Cluster quorum is not met. Changing peers is not allowed.",
    "Failed to update list of missed snapshots from {0}",
    "Conflict comparing list of snapshots from {0}",
    "Peer is already being detached from cluster.",
]


def __virtual__():
    """
    Only load this module if the gluster command exists
<<<<<<< HEAD
    '''
    if 'glusterfs.list_volumes' in __salt__:
        return 'glusterfs'
    return (False, 'glusterfs module could not be loaded')
=======
    """
    return "glusterfs" if "glusterfs.list_volumes" in __salt__ else False
>>>>>>> a670b4ae


def peered(name):
    """
    Check if node is peered.

    name
        The remote host with which to peer.

    .. code-block:: yaml

        peer-cluster:
          glusterfs.peered:
            - name: two

        peer-clusters:
          glusterfs.peered:
            - names:
              - one
              - two
              - three
              - four
    """
    ret = {"name": name, "changes": {}, "comment": "", "result": False}

    try:
        suc.check_name(name, "a-zA-Z0-9._-")
    except SaltCloudException:
        ret["comment"] = "Invalid characters in peer name."
        return ret

    # Check if the name resolves to one of this minion IP addresses
    name_ips = salt.utils.network.host_to_ips(name)
    if name_ips is not None:
        # if it is None, it means resolution fails, let's not hide
        # it from the user.
        this_ips = set(salt.utils.network.ip_addrs())
        this_ips.update(salt.utils.network.ip_addrs6())
        if this_ips.intersection(name_ips):
            ret["result"] = True
            ret["comment"] = "Peering with localhost is not needed"
            return ret

    peers = __salt__["glusterfs.peer_status"]()

    if peers and any(name in v["hostnames"] for v in peers.values()):
        ret["result"] = True
        ret["comment"] = "Host {0} already peered".format(name)
        return ret

    if __opts__["test"]:
        ret["comment"] = "Peer {0} will be added.".format(name)
        ret["result"] = None
        return ret

    if not __salt__["glusterfs.peer"](name):
        ret["comment"] = "Failed to peer with {0}, please check logs for errors".format(
            name
        )
        return ret

    # Double check that the action succeeded
    newpeers = __salt__["glusterfs.peer_status"]()
    if newpeers and any(name in v["hostnames"] for v in newpeers.values()):
        ret["result"] = True
        ret["comment"] = "Host {0} successfully peered".format(name)
        ret["changes"] = {"new": newpeers, "old": peers}
    else:
        ret[
            "comment"
        ] = "Host {0} was successfully peered but did not appear in the list of peers".format(
            name
        )
    return ret


def volume_present(
    name,
    bricks,
    stripe=False,
    replica=False,
    device_vg=False,
    transport="tcp",
    start=False,
    force=False,
    arbiter=False,
):
    """
    Ensure that the volume exists

    name
        name of the volume

    bricks
        list of brick paths

    replica
        replica count for volume

    arbiter
        use every third brick as arbiter (metadata only)

        .. versionadded:: 2019.2.0

    start
        ensure that the volume is also started

    .. code-block:: yaml

        myvolume:
          glusterfs.volume_present:
            - bricks:
                - host1:/srv/gluster/drive1
                - host2:/srv/gluster/drive2

        Replicated Volume:
          glusterfs.volume_present:
            - name: volume2
            - bricks:
              - host1:/srv/gluster/drive2
              - host2:/srv/gluster/drive3
            - replica: 2
            - start: True

        Replicated Volume with arbiter brick:
          glusterfs.volume_present:
            - name: volume3
            - bricks:
              - host1:/srv/gluster/drive2
              - host2:/srv/gluster/drive3
              - host3:/srv/gluster/drive4
            - replica: 3
            - arbiter: True
            - start: True

    """
    ret = {"name": name, "changes": {}, "comment": "", "result": False}

    if suc.check_name(name, "a-zA-Z0-9._-"):
        ret["comment"] = "Invalid characters in volume name."
        return ret

    volumes = __salt__["glusterfs.list_volumes"]()
    if name not in volumes:
        if __opts__["test"]:
            comment = "Volume {0} will be created".format(name)
            if start:
                comment += " and started"
            ret["comment"] = comment
            ret["result"] = None
            return ret

        vol_created = __salt__["glusterfs.create_volume"](
            name, bricks, stripe, replica, device_vg, transport, start, force, arbiter
        )

        if not vol_created:
            ret["comment"] = "Creation of volume {0} failed".format(name)
            return ret
        old_volumes = volumes
        volumes = __salt__["glusterfs.list_volumes"]()
        if name in volumes:
            ret["changes"] = {"new": volumes, "old": old_volumes}
            ret["comment"] = "Volume {0} is created".format(name)

    else:
        ret["comment"] = "Volume {0} already exists".format(name)

    if start:
        if __opts__["test"]:
            # volume already exists
            ret["comment"] = ret["comment"] + " and will be started"
            ret["result"] = None
            return ret
        if int(__salt__["glusterfs.info"]()[name]["status"]) == 1:
            ret["result"] = True
            ret["comment"] = ret["comment"] + " and is started"
        else:
            vol_started = __salt__["glusterfs.start_volume"](name)
            if vol_started:
                ret["result"] = True
                ret["comment"] = ret["comment"] + " and is now started"
                if not ret["changes"]:
                    ret["changes"] = {"new": "started", "old": "stopped"}
            else:
                ret["comment"] = (
                    ret["comment"]
                    + " but failed to start. Check logs for further information"
                )
                return ret

    if __opts__["test"]:
        ret["result"] = None
    else:
        ret["result"] = True
    return ret


def started(name):
    """
    Check if volume has been started

    name
        name of the volume

    .. code-block:: yaml

        mycluster:
          glusterfs.started: []
    """
    ret = {"name": name, "changes": {}, "comment": "", "result": False}

    volinfo = __salt__["glusterfs.info"]()
    if name not in volinfo:
        ret["result"] = False
        ret["comment"] = "Volume {0} does not exist".format(name)
        return ret

    if int(volinfo[name]["status"]) == 1:
        ret["comment"] = "Volume {0} is already started".format(name)
        ret["result"] = True
        return ret
    elif __opts__["test"]:
        ret["comment"] = "Volume {0} will be started".format(name)
        ret["result"] = None
        return ret

    vol_started = __salt__["glusterfs.start_volume"](name)
    if vol_started:
        ret["result"] = True
        ret["comment"] = "Volume {0} is started".format(name)
        ret["change"] = {"new": "started", "old": "stopped"}
    else:
        ret["result"] = False
        ret["comment"] = "Failed to start volume {0}".format(name)

    return ret


def add_volume_bricks(name, bricks):
    """
    Add brick(s) to an existing volume

    name
        Volume name

    bricks
        List of bricks to add to the volume

    .. code-block:: yaml

        myvolume:
          glusterfs.add_volume_bricks:
            - bricks:
                - host1:/srv/gluster/drive1
                - host2:/srv/gluster/drive2

        Replicated Volume:
          glusterfs.add_volume_bricks:
            - name: volume2
            - bricks:
              - host1:/srv/gluster/drive2
              - host2:/srv/gluster/drive3
    """
    ret = {"name": name, "changes": {}, "comment": "", "result": False}

    volinfo = __salt__["glusterfs.info"]()
    if name not in volinfo:
        ret["comment"] = "Volume {0} does not exist".format(name)
        return ret

    if int(volinfo[name]["status"]) != 1:
        ret["comment"] = "Volume {0} is not started".format(name)
        return ret

    current_bricks = [brick["path"] for brick in volinfo[name]["bricks"].values()]
    if not set(bricks) - set(current_bricks):
        ret["result"] = True
        ret["comment"] = "Bricks already added in volume {0}".format(name)
        return ret

    bricks_added = __salt__["glusterfs.add_volume_bricks"](name, bricks)
    if bricks_added:
        ret["result"] = True
        ret["comment"] = "Bricks successfully added to volume {0}".format(name)
        new_bricks = [
            brick["path"]
            for brick in __salt__["glusterfs.info"]()[name]["bricks"].values()
        ]
        ret["changes"] = {"new": new_bricks, "old": current_bricks}
        return ret

    ret["comment"] = "Adding bricks to volume {0} failed".format(name)
    return ret


def op_version(name, version):
    """
    .. versionadded:: 2019.2.0

    Add brick(s) to an existing volume

    name
        Volume name

    version
        Version to which the cluster.op-version should be set

    .. code-block:: yaml

        myvolume:
          glusterfs.op_version:
            - name: volume1
            - version: 30707
    """
    ret = {"name": name, "changes": {}, "comment": "", "result": False}

    try:
        current = int(__salt__["glusterfs.get_op_version"](name))
    except TypeError:
        ret["result"] = False
        ret["comment"] = __salt__["glusterfs.get_op_version"](name)[1]
        return ret

    if current == version:
        ret[
            "comment"
        ] = "Glusterfs cluster.op-version for {0} already set to {1}".format(
            name, version
        )
        ret["result"] = True
        return ret
    elif __opts__["test"]:
        ret[
            "comment"
        ] = "An attempt would be made to set the cluster.op-version for {0} to {1}.".format(
            name, version
        )
        ret["result"] = None
        return ret

    result = __salt__["glusterfs.set_op_version"](version)

    if result[0] is False:
        ret["comment"] = result[1]
        return ret

    ret["comment"] = result
    ret["changes"] = {"old": current, "new": version}
    ret["result"] = True
    return ret


def max_op_version(name):
    """
    .. versionadded:: 2019.2.0

    Add brick(s) to an existing volume

    name
        Volume name

    .. code-block:: yaml

        myvolume:
          glusterfs.max_op_version:
            - name: volume1
            - version: 30707
    """
    ret = {"name": name, "changes": {}, "comment": "", "result": False}

    try:
        current = int(__salt__["glusterfs.get_op_version"](name))
    except TypeError:
        ret["result"] = False
        ret["comment"] = __salt__["glusterfs.get_op_version"](name)[1]
        return ret

    try:
        max_version = int(__salt__["glusterfs.get_max_op_version"]())
    except TypeError:
        ret["result"] = False
        ret["comment"] = __salt__["glusterfs.get_max_op_version"]()[1]
        return ret

    if current == max_version:
        ret[
            "comment"
        ] = "The cluster.op-version is already set to the cluster.max-op-version of {0}".format(
            current
        )
        ret["result"] = True
        return ret
    elif __opts__["test"]:
        ret[
            "comment"
        ] = "An attempt would be made to set the cluster.op-version to {0}.".format(
            max_version
        )
        ret["result"] = None
        return ret

    result = __salt__["glusterfs.set_op_version"](max_version)

    if result[0] is False:
        ret["comment"] = result[1]
        return ret

    ret["comment"] = result
    ret["changes"] = {"old": current, "new": max_version}
    ret["result"] = True
    return ret<|MERGE_RESOLUTION|>--- conflicted
+++ resolved
@@ -34,15 +34,10 @@
 def __virtual__():
     """
     Only load this module if the gluster command exists
-<<<<<<< HEAD
-    '''
-    if 'glusterfs.list_volumes' in __salt__:
-        return 'glusterfs'
-    return (False, 'glusterfs module could not be loaded')
-=======
-    """
-    return "glusterfs" if "glusterfs.list_volumes" in __salt__ else False
->>>>>>> a670b4ae
+    """
+    if "glusterfs.list_volumes" in __salt__:
+        return "glusterfs"
+    return (False, "glusterfs module could not be loaded")
 
 
 def peered(name):
