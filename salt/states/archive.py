# -*- coding: utf-8 -*-
'''
Extract an archive

.. versionadded:: 2014.1.0
'''

# Import Python libs
from __future__ import absolute_import
import re
import os
import logging
import tarfile
from contextlib import closing

# Import 3rd-party libs
import salt.ext.six as six

<<<<<<< HEAD
# remove after archive_user deprecation.
from salt.utils import warn_until
=======
# Import salt libs
from salt.exceptions import CommandExecutionError

>>>>>>> 9b5c14c3

log = logging.getLogger(__name__)

__virtualname__ = 'archive'


def __virtual__():
    '''
    Only load if the npm module is available in __salt__
    '''
    return __virtualname__ \
        if [x for x in __salt__ if x.startswith('archive.')] \
        else False


def extracted(name,
              source,
              archive_format,
              archive_user=None,
              user=None,
              group=None,
              tar_options=None,
              source_hash=None,
              if_missing=None,
              keep=False):
    '''
    .. versionadded:: 2014.1.0

    State that make sure an archive is extracted in a directory.
    The downloaded archive is erased if successfully extracted.
    The archive is downloaded only if necessary.

    .. note::

        If ``if_missing`` is not defined, this state will check for ``name``
        instead.  If ``name`` exists, it will assume the archive was previously
        extracted successfully and will not extract it again.

    Example, tar with flag for lmza compression:

    .. code-block:: yaml

        graylog2-server:
          archive.extracted:
            - name: /opt/
            - source: https://github.com/downloads/Graylog2/graylog2-server/graylog2-server-0.9.6p1.tar.lzma
            - source_hash: md5=499ae16dcae71eeb7c3a30c75ea7a1a6
            - tar_options: J
            - archive_format: tar
            - if_missing: /opt/graylog2-server-0.9.6p1/

    Example, tar with flag for verbose output:

    .. code-block:: yaml

        graylog2-server:
          archive.extracted:
            - name: /opt/
            - source: https://github.com/downloads/Graylog2/graylog2-server/graylog2-server-0.9.6p1.tar.gz
            - source_hash: md5=499ae16dcae71eeb7c3a30c75ea7a1a6
            - archive_format: tar
            - tar_options: v
            - user: root
            - group: root
            - if_missing: /opt/graylog2-server-0.9.6p1/

    name
        Directory name where to extract the archive

    source
        Archive source, same syntax as file.managed source argument.

    source_hash
        Hash of source file, or file with list of hash-to-file mappings.
        It uses the same syntax as the file.managed source_hash argument.

    archive_format
        tar, zip or rar

    archive_user
        The user to own each extracted file.

        .. deprecated:: Boron
            replaced by standardized `user` parameter.

    user
        The user to own each extracted file.

        .. versionadded:: 2015.8.0

    group
        The group to own each extracted file.

        .. versionadded:: 2015.8.0

    if_missing
        Some archives, such as tar, extract themselves in a subfolder.
        This directive can be used to validate if the archive had been
        previously extracted.

    tar_options
        Required if used with ``archive_format: tar``, otherwise optional.
        It needs to be the tar argument specific to the archive being extracted,
        such as 'J' for LZMA or 'v' to verbosely list files processed.
        Using this option means that the tar executable on the target will
        be used, which is less platform independent.
        Main operators like -x, --extract, --get, -c and -f/--file
        **should not be used** here.
        If ``archive_format`` is ``zip`` or ``rar`` and this option is not set,
        then the Python tarfile module is used. The tarfile module supports gzip
        and bz2 in Python 2.

    keep
        Keep the archive in the minion's cache
    '''
    ret = {'name': name, 'result': None, 'changes': {}, 'comment': ''}
    valid_archives = ('tar', 'rar', 'zip')

    if archive_format not in valid_archives:
        ret['result'] = False
        ret['comment'] = '{0} is not supported, valid formats are: {1}'.format(
            archive_format, ','.join(valid_archives))
        return ret

    # remove this whole block after formal deprecation.
    if archive_user is not None:
        warn_until(
          'Boron',
          'Passing \'archive_user\' is deprecated.'
          'Pass \'user\' instead.'
        )
        if user is None:
            user = archive_user

    if not name.endswith('/'):
        name += '/'

    if if_missing is None:
        if_missing = name
    if (
        __salt__['file.directory_exists'](if_missing)
        or __salt__['file.file_exists'](if_missing)
    ):
        ret['result'] = True
        ret['comment'] = '{0} already exists'.format(if_missing)
        return ret

    log.debug('Input seem valid so far')
    filename = os.path.join(__opts__['cachedir'],
                            'files',
                            __env__,
                            '{0}.{1}'.format(re.sub('[:/\\\\]', '_', if_missing),
                                             archive_format))

    if __opts__['test']:
        source_match = source
    else:
        try:
            source_match = __salt__['file.source_list'](source,
                                                        source_hash,
                                                        __env__)[0]
        except CommandExecutionError as exc:
            ret['result'] = False
            ret['comment'] = exc.strerror
            return ret

    if not os.path.exists(filename):
        if __opts__['test']:
            ret['result'] = None
            ret['comment'] = \
                '{0} {1} would be downloaded to cache'.format(
                    'One of' if not isinstance(source_match, six.string_types)
                        else 'Archive',
                    source_match
                )
            return ret

        log.debug('%s is not in cache, downloading it', source_match)
        file_result = __salt__['state.single']('file.managed',
                                               filename,
                                               source=source,
                                               source_hash=source_hash,
                                               makedirs=True,
                                               saltenv=__env__)
        log.debug('file.managed: {0}'.format(file_result))
        # get value of first key
        try:
            file_result = file_result[next(six.iterkeys(file_result))]
        except AttributeError:
            pass

        try:
            if not file_result['result']:
                log.debug('failed to download {0}'.format(source))
                return file_result
        except TypeError:
            if not file_result:
                log.debug('failed to download {0}'.format(source))
                return file_result
    else:
        log.debug('Archive %s is already in cache', name)

    if __opts__['test']:
        ret['result'] = None
        ret['comment'] = '{0} {1} would be extracted to {2}'.format(
                'One of' if not isinstance(source_match, six.string_types)
                    else 'Archive',
                source_match,
                name
            )
        return ret

    __salt__['file.makedirs'](name, user=user, group=group)

    log.debug('Extracting {0} to {1}'.format(filename, name))
    if archive_format == 'zip':
        files = __salt__['archive.unzip'](filename, name)
    elif archive_format == 'rar':
        files = __salt__['archive.unrar'](filename, name)
    else:
        if tar_options is None:
            with closing(tarfile.open(filename, 'r')) as tar:
                files = tar.getnames()
                tar.extractall(name)
        else:
            tar_opts = tar_options.split(' ')

            tar_cmd = ['tar']
            tar_shortopts = 'x'
            tar_longopts = []

            for position, opt in enumerate(tar_opts):
                if opt.startswith('-'):
                    tar_longopts.append(opt)
                else:
                    if position > 0:
                        tar_longopts.append(opt)
                    else:
                        append_opt = opt
                        append_opt = append_opt.replace('x', '').replace('f', '')
                        tar_shortopts = tar_shortopts + append_opt

            tar_cmd.append(tar_shortopts)
            tar_cmd.extend(tar_longopts)
            tar_cmd.extend(['-f', filename])

            results = __salt__['cmd.run_all'](tar_cmd, cwd=name, python_shell=False)
            if results['retcode'] != 0:
                ret['result'] = False
                ret['changes'] = results
                return ret
            if 'bsdtar' in __salt__['cmd.run']('tar --version', python_shell=False):
                files = results['stderr']
            else:
                files = results['stdout']
            if not files:
                files = 'no tar output so far'

    # Recursively set user and group ownership of files after extraction.
    # Note: We do this here because we might not have access to the cachedir.
    if user or group:
        dir_result = __salt__['state.single']('file.directory',
                                               name,
                                               user=user,
                                               group=group,
                                               recurse=['user', 'group'])
        log.debug('file.directory: {0}'.format(dir_result))

    if len(files) > 0:
        ret['result'] = True
        ret['changes']['directories_created'] = [name]
        ret['changes']['extracted_files'] = files
        ret['comment'] = '{0} extracted to {1}'.format(source_match, name)
        if not keep:
            os.unlink(filename)
    else:
        __salt__['file.remove'](if_missing)
        ret['result'] = False
        ret['comment'] = 'Can\'t extract content of {0}'.format(source_match)
    return ret<|MERGE_RESOLUTION|>--- conflicted
+++ resolved
@@ -16,14 +16,10 @@
 # Import 3rd-party libs
 import salt.ext.six as six
 
-<<<<<<< HEAD
+# Import salt libs
+from salt.exceptions import CommandExecutionError
 # remove after archive_user deprecation.
 from salt.utils import warn_until
-=======
-# Import salt libs
-from salt.exceptions import CommandExecutionError
-
->>>>>>> 9b5c14c3
 
 log = logging.getLogger(__name__)
 
