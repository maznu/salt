--- conflicted
+++ resolved
@@ -15,15 +15,10 @@
 def __virtual__():
     """
     Only make these states available if Zabbix module is available.
-<<<<<<< HEAD
-    '''
-    if 'zabbix.usermacro_create' in __salt__:
+    """
+    if "zabbix.usermacro_create" in __salt__:
         return True
-    return (False, 'zabbix module could not be loaded')
-=======
-    """
-    return "zabbix.usermacro_create" in __salt__
->>>>>>> a670b4ae
+    return (False, "zabbix module could not be loaded")
 
 
 def present(name, value, hostid=None, **kwargs):
