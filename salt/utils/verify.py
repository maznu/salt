# -*- coding: utf-8 -*-
'''
A few checks to make sure the environment is sane
'''
from __future__ import absolute_import

# Original Author: Jeff Schroeder <jeffschroeder@computer.org>

# Import python libs
import os
import re
import sys
import stat
import errno
import socket
import logging

# Import third party libs
try:
    import win32file
except ImportError:
    import resource

# Import salt libs
from salt.log import is_console_configured
from salt.log.setup import LOG_LEVELS
from salt.exceptions import SaltClientError, SaltSystemExit, \
    CommandExecutionError
import salt.defaults.exitcodes
import salt.utils.files
import salt.utils.platform
import salt.utils.user
import salt.utils.versions

log = logging.getLogger(__name__)

ROOT_DIR = 'c:\\salt' if salt.utils.is_windows() else '/'


def zmq_version():
    '''
    ZeroMQ python bindings >= 2.1.9 are required
    '''
    try:
        import zmq
    except Exception:
        # Return True for local mode
        return True
    ver = zmq.__version__
    # The last matched group can be None if the version
    # is something like 3.1 and that will work properly
    match = re.match(r'^(\d+)\.(\d+)(?:\.(\d+))?', ver)

    # Fallthrough and hope for the best
    if not match:
        msg = "Using untested zmq python bindings version: '{0}'".format(ver)
        if is_console_configured():
            log.warning(msg)
        else:
            sys.stderr.write("WARNING {0}\n".format(msg))
        return True

    major, minor, point = match.groups()

    if major.isdigit():
        major = int(major)
    if minor.isdigit():
        minor = int(minor)

    # point very well could be None
    if point and point.isdigit():
        point = int(point)

    if major == 2 and minor == 1:
        # zmq 2.1dev could be built against a newer libzmq
        if "dev" in ver and not point:
            msg = 'Using dev zmq module, please report unexpected results'
            if is_console_configured():
                log.warning(msg)
            else:
                sys.stderr.write("WARNING: {0}\n".format(msg))
            return True
        elif point and point >= 9:
            return True
    elif major > 2 or (major == 2 and minor > 1):
        return True

    # If all else fails, gracefully croak and warn the user
    log.critical('ZeroMQ python bindings >= 2.1.9 are required')
    if 'salt-master' in sys.argv[0]:
        msg = ('The Salt Master is unstable using a ZeroMQ version '
               'lower than 2.1.11 and requires this fix: http://lists.zeromq.'
               'org/pipermail/zeromq-dev/2011-June/012094.html')
        if is_console_configured():
            log.critical(msg)
        else:
            sys.stderr.write('CRITICAL {0}\n'.format(msg))
    return False


def lookup_family(hostname):
    '''
    Lookup a hostname and determine its address family. The first address returned
    will be AF_INET6 if the system is IPv6-enabled, and AF_INET otherwise.
    '''
    # If lookups fail, fall back to AF_INET sockets (and v4 addresses).
    fallback = socket.AF_INET
    try:
        hostnames = socket.getaddrinfo(
            hostname or None, None, socket.AF_UNSPEC, socket.SOCK_STREAM
        )
        if not hostnames:
            return fallback
        h = hostnames[0]
        return h[0]
    except socket.gaierror:
        return fallback


def verify_socket(interface, pub_port, ret_port):
    '''
    Attempt to bind to the sockets to verify that they are available
    '''

    addr_family = lookup_family(interface)
    for port in pub_port, ret_port:
        sock = socket.socket(addr_family, socket.SOCK_STREAM)
        try:
            sock.setsockopt(socket.SOL_SOCKET, socket.SO_REUSEADDR, 1)
            sock.bind((interface, int(port)))
        except Exception as exc:
            msg = 'Unable to bind socket {0}:{1}'.format(interface, port)
            if exc.args:
                msg = '{0}, error: {1}'.format(msg, str(exc))
            else:
                msg = '{0}, this might not be a problem.'.format(msg)
            msg += '; Is there another salt-master running?'
            if is_console_configured():
                log.warning(msg)
            else:
                sys.stderr.write('WARNING: {0}\n'.format(msg))
            return False
        finally:
            sock.close()

    return True


def verify_files(files, user):
    '''
    Verify that the named files exist and are owned by the named user
    '''
    if salt.utils.platform.is_windows():
        return True
    import pwd  # after confirming not running Windows
    try:
        pwnam = pwd.getpwnam(user)
        uid = pwnam[2]
    except KeyError:
        err = ('Failed to prepare the Salt environment for user '
               '{0}. The user is not available.\n').format(user)
        sys.stderr.write(err)
        sys.exit(salt.defaults.exitcodes.EX_NOUSER)

    for fn_ in files:
        dirname = os.path.dirname(fn_)
        try:
            if dirname:
                try:
                    os.makedirs(dirname)
                except OSError as err:
                    if err.errno != errno.EEXIST:
                        raise
            if not os.path.isfile(fn_):
                with salt.utils.files.fopen(fn_, 'w+') as fp_:
                    fp_.write('')

        except IOError as err:
            if os.path.isfile(dirname):
                msg = 'Failed to create path {0}, is {1} a file?'.format(fn_, dirname)
                raise SaltSystemExit(msg=msg)
            if err.errno != errno.EACCES:
                raise
            msg = 'No permissions to access "{0}", are you running as the correct user?'.format(fn_)
            raise SaltSystemExit(msg=msg)

        except OSError as err:
            msg = 'Failed to create path "{0}" - {1}'.format(fn_, err)
            raise SaltSystemExit(msg=msg)

        stats = os.stat(fn_)
        if uid != stats.st_uid:
            try:
                os.chown(fn_, uid, -1)
            except OSError:
                pass
    return True


<<<<<<< HEAD
def verify_env(
        dirs,
        user,
        permissive=False,
        pki_dir='',
        skip_extra=False,
        sensitive_dirs=None):
=======
def verify_env(dirs, user, permissive=False, pki_dir='', skip_extra=False, root_dir=ROOT_DIR):
>>>>>>> d6ccf4bb
    '''
    Verify that the named directories are in place and that the environment
    can shake the salt
    '''
<<<<<<< HEAD
    if pki_dir:
        salt.utils.versions.warn_until(
            'Neon',
            'Use of \'pki_dir\' was detected: \'pki_dir\' has been deprecated '
            'in favor of \'sensitive_dirs\'. Support for \'pki_dir\' will be '
            'removed in Salt Neon.'
        )
        sensitive_dirs = sensitive_dirs or []
        sensitive_dirs.append(list(pki_dir))

    if salt.utils.platform.is_windows():
        return win_verify_env(dirs,
                              permissive=permissive,
                              skip_extra=skip_extra,
                              sensitive_dirs=sensitive_dirs)
=======
    if salt.utils.is_windows():
        return win_verify_env(root_dir, dirs, permissive, pki_dir, skip_extra)
>>>>>>> d6ccf4bb
    import pwd  # after confirming not running Windows
    try:
        pwnam = pwd.getpwnam(user)
        uid = pwnam[2]
        gid = pwnam[3]
        groups = salt.utils.user.get_gid_list(user, include_default=False)

    except KeyError:
        err = ('Failed to prepare the Salt environment for user '
               '{0}. The user is not available.\n').format(user)
        sys.stderr.write(err)
        sys.exit(salt.defaults.exitcodes.EX_NOUSER)
    for dir_ in dirs:
        if not dir_:
            continue
        if not os.path.isdir(dir_):
            try:
                cumask = os.umask(18)  # 077
                os.makedirs(dir_)
                # If starting the process as root, chown the new dirs
                if os.getuid() == 0:
                    os.chown(dir_, uid, gid)
                os.umask(cumask)
            except OSError as err:
                msg = 'Failed to create directory path "{0}" - {1}\n'
                sys.stderr.write(msg.format(dir_, err))
                sys.exit(err.errno)

        mode = os.stat(dir_)
        # If starting the process as root, chown the new dirs
        if os.getuid() == 0:
            fmode = os.stat(dir_)
            if fmode.st_uid != uid or fmode.st_gid != gid:
                if permissive and fmode.st_gid in groups:
                    # Allow the directory to be owned by any group root
                    # belongs to if we say it's ok to be permissive
                    pass
                else:
                    # chown the file for the new user
                    os.chown(dir_, uid, gid)
            for subdir in [a for a in os.listdir(dir_) if 'jobs' not in a]:
                fsubdir = os.path.join(dir_, subdir)
                if '{0}jobs'.format(os.path.sep) in fsubdir:
                    continue
                for root, dirs, files in os.walk(fsubdir):
                    for name in files:
                        if name.startswith('.'):
                            continue
                        path = os.path.join(root, name)
                        try:
                            fmode = os.stat(path)
                        except (IOError, OSError):
                            pass
                        if fmode.st_uid != uid or fmode.st_gid != gid:
                            if permissive and fmode.st_gid in groups:
                                pass
                            else:
                                # chown the file for the new user
                                os.chown(path, uid, gid)
                    for name in dirs:
                        path = os.path.join(root, name)
                        fmode = os.stat(path)
                        if fmode.st_uid != uid or fmode.st_gid != gid:
                            if permissive and fmode.st_gid in groups:
                                pass
                            else:
                                # chown the file for the new user
                                os.chown(path, uid, gid)
        # Allow the pki dir to be 700 or 750, but nothing else.
        # This prevents other users from writing out keys, while
        # allowing the use-case of 3rd-party software (like django)
        # to read in what it needs to integrate.
        #
        # If the permissions aren't correct, default to the more secure 700.
        # If acls are enabled, the sensitive_dirs (i.e. pki_dir, key_dir) needs to
        # remain readable, this is still secure because the private keys are still
        # only readable by the user running the master
        sensitive_dirs = sensitive_dirs or []
        if dir_ in sensitive_dirs:
            smode = stat.S_IMODE(mode.st_mode)
            if smode != 448 and smode != 488:
                if os.access(dir_, os.W_OK):
                    os.chmod(dir_, 448)
                else:
                    msg = 'Unable to securely set the permissions of "{0}".'
                    msg = msg.format(dir_)
                    if is_console_configured():
                        log.critical(msg)
                    else:
                        sys.stderr.write("CRITICAL: {0}\n".format(msg))

    if skip_extra is False:
        # Run the extra verification checks
        zmq_version()


def check_user(user):
    '''
    Check user and assign process uid/gid.
    '''
    if salt.utils.platform.is_windows():
        return True
    if user == salt.utils.user.get_user():
        return True
    import pwd  # after confirming not running Windows
    try:
        pwuser = pwd.getpwnam(user)
        try:
            if hasattr(os, 'initgroups'):
                os.initgroups(user, pwuser.pw_gid)  # pylint: disable=minimum-python-version
            else:
                os.setgroups(salt.utils.user.get_gid_list(user, include_default=False))
            os.setgid(pwuser.pw_gid)
            os.setuid(pwuser.pw_uid)

            # We could just reset the whole environment but let's just override
            # the variables we can get from pwuser
            if 'HOME' in os.environ:
                os.environ['HOME'] = pwuser.pw_dir

            if 'SHELL' in os.environ:
                os.environ['SHELL'] = pwuser.pw_shell

            for envvar in ('USER', 'LOGNAME'):
                if envvar in os.environ:
                    os.environ[envvar] = pwuser.pw_name

        except OSError:
            msg = 'Salt configured to run as user "{0}" but unable to switch.'
            msg = msg.format(user)
            if is_console_configured():
                log.critical(msg)
            else:
                sys.stderr.write("CRITICAL: {0}\n".format(msg))
            return False
    except KeyError:
        msg = 'User not found: "{0}"'.format(user)
        if is_console_configured():
            log.critical(msg)
        else:
            sys.stderr.write("CRITICAL: {0}\n".format(msg))
        return False
    return True


def list_path_traversal(path):
    '''
    Returns a full list of directories leading up to, and including, a path.

    So list_path_traversal('/path/to/salt') would return:
        ['/', '/path', '/path/to', '/path/to/salt']
    in that order.

    This routine has been tested on Windows systems as well.
    list_path_traversal('c:\\path\\to\\salt') on Windows would return:
        ['c:\\', 'c:\\path', 'c:\\path\\to', 'c:\\path\\to\\salt']
    '''
    out = [path]
    (head, tail) = os.path.split(path)
    if tail == '':
        # paths with trailing separators will return an empty string
        out = [head]
        (head, tail) = os.path.split(head)
    while head != out[0]:
        # loop until head is the same two consecutive times
        out.insert(0, head)
        (head, tail) = os.path.split(head)
    return out


def check_path_traversal(path, user='root', skip_perm_errors=False):
    '''
    Walk from the root up to a directory and verify that the current
    user has access to read each directory. This is used for  making
    sure a user can read all parent directories of the minion's  key
    before trying to go and generate a new key and raising an IOError
    '''
    for tpath in list_path_traversal(path):
        if not os.access(tpath, os.R_OK):
            msg = 'Could not access {0}.'.format(tpath)
            if not os.path.exists(tpath):
                msg += ' Path does not exist.'
            else:
                current_user = salt.utils.user.get_user()
                # Make the error message more intelligent based on how
                # the user invokes salt-call or whatever other script.
                if user != current_user:
                    msg += ' Try running as user {0}.'.format(user)
                else:
                    msg += ' Please give {0} read permissions.'.format(user)

            # We don't need to bail on config file permission errors
            # if the CLI
            # process is run with the -a flag
            if skip_perm_errors:
                return
            # Propagate this exception up so there isn't a sys.exit()
            # in the middle of code that could be imported elsewhere.
            raise SaltClientError(msg)


def check_max_open_files(opts):
    '''
    Check the number of max allowed open files and adjust if needed
    '''
    mof_c = opts.get('max_open_files', 100000)
    if sys.platform.startswith('win'):
        # Check the Windows API for more detail on this
        # http://msdn.microsoft.com/en-us/library/xt874334(v=vs.71).aspx
        # and the python binding http://timgolden.me.uk/pywin32-docs/win32file.html
        mof_s = mof_h = win32file._getmaxstdio()
    else:
        mof_s, mof_h = resource.getrlimit(resource.RLIMIT_NOFILE)

    accepted_keys_dir = os.path.join(opts.get('pki_dir'), 'minions')
    accepted_count = len(os.listdir(accepted_keys_dir))

    log.debug(
        'This salt-master instance has accepted {0} minion keys.'.format(
            accepted_count
        )
    )

    level = logging.INFO

    if (accepted_count * 4) <= mof_s:
        # We check for the soft value of max open files here because that's the
        # value the user chose to raise to.
        #
        # The number of accepted keys multiplied by four(4) is lower than the
        # soft value, everything should be OK
        return

    msg = (
        'The number of accepted minion keys({0}) should be lower than 1/4 '
        'of the max open files soft setting({1}). '.format(
            accepted_count, mof_s
        )
    )

    if accepted_count >= mof_s:
        # This should never occur, it might have already crashed
        msg += 'salt-master will crash pretty soon! '
        level = logging.CRITICAL
    elif (accepted_count * 2) >= mof_s:
        # This is way too low, CRITICAL
        level = logging.CRITICAL
    elif (accepted_count * 3) >= mof_s:
        level = logging.WARNING
        # The accepted count is more than 3 time, WARN
    elif (accepted_count * 4) >= mof_s:
        level = logging.INFO

    if mof_c < mof_h:
        msg += ('According to the system\'s hard limit, there\'s still a '
                'margin of {0} to raise the salt\'s max_open_files '
                'setting. ').format(mof_h - mof_c)

    msg += 'Please consider raising this value.'
    log.log(level=level, msg=msg)


def clean_path(root, path, subdir=False):
    '''
    Accepts the root the path needs to be under and verifies that the path is
    under said root. Pass in subdir=True if the path can result in a
    subdirectory of the root instead of having to reside directly in the root
    '''
    if not os.path.isabs(root):
        return ''
    if not os.path.isabs(path):
        path = os.path.join(root, path)
    path = os.path.normpath(path)
    if subdir:
        if path.startswith(root):
            return path
    else:
        if os.path.dirname(path) == os.path.normpath(root):
            return path
    return ''


def valid_id(opts, id_):
    '''
    Returns if the passed id is valid
    '''
    try:
        if any(x in id_ for x in ('/', '\\', '\0')):
            return False
        return bool(clean_path(opts['pki_dir'], id_))
    except (AttributeError, KeyError, TypeError):
        return False


def safe_py_code(code):
    '''
    Check a string to see if it has any potentially unsafe routines which
    could be executed via python, this routine is used to improve the
    safety of modules suct as virtualenv
    '''
    bads = (
            'import',
            ';',
            'subprocess',
            'eval',
            'open',
            'file',
            'exec',
            'input')
    for bad in bads:
        if code.count(bad):
            return False
    return True


def verify_log(opts):
    '''
    If an insecre logging configuration is found, show a warning
    '''
    level = LOG_LEVELS.get(str(opts.get('log_level')).lower(), logging.NOTSET)

    if level < logging.INFO:
        log.warning('Insecure logging configuration detected! Sensitive data may be logged.')


<<<<<<< HEAD
def win_verify_env(
        dirs,
        permissive=False,
        pki_dir='',
        skip_extra=False,
        sensitive_dirs=None):
=======
def win_verify_env(path, dirs, permissive=False, pki_dir='', skip_extra=False):
>>>>>>> d6ccf4bb
    '''
    Verify that the named directories are in place and that the environment
    can shake the salt
    '''
    if pki_dir:
        salt.utils.versions.warn_until(
            'Neon',
            'Use of \'pki_dir\' was detected: \'pki_dir\' has been deprecated '
            'in favor of \'sensitive_dirs\'. Support for \'pki_dir\' will be '
            'removed in Salt Neon.'
        )
        sensitive_dirs = sensitive_dirs or []
        sensitive_dirs.append(list(pki_dir))

    import salt.utils.win_functions
    import salt.utils.win_dacl
    import salt.utils.path

    # Make sure the file_roots is not set to something unsafe since permissions
    # on that directory are reset
    if not salt.utils.path.safe_path(path=path):
        raise CommandExecutionError(
            '`file_roots` set to a possibly unsafe location: {0}'.format(path)
        )

    # Create the root path directory if missing
    if not os.path.isdir(path):
        os.makedirs(path)

    # Set permissions to the root path directory
    current_user = salt.utils.win_functions.get_current_user()
    if salt.utils.win_functions.is_admin(current_user):
        try:
            # Make the Administrators group owner
            # Use the SID to be locale agnostic
            salt.utils.win_dacl.set_owner(path, 'S-1-5-32-544')

        except CommandExecutionError:
            msg = 'Unable to securely set the owner of "{0}".'.format(path)
            if is_console_configured():
                log.critical(msg)
            else:
                sys.stderr.write("CRITICAL: {0}\n".format(msg))

        if not permissive:
            try:
                # Get a clean dacl by not passing an obj_name
                dacl = salt.utils.win_dacl.dacl()

                # Add aces to the dacl, use the GUID (locale non-specific)
                # Administrators Group
                dacl.add_ace('S-1-5-32-544', 'grant', 'full_control',
                             'this_folder_subfolders_files')
                # System
                dacl.add_ace('S-1-5-18', 'grant', 'full_control',
                             'this_folder_subfolders_files')
                # Owner
                dacl.add_ace('S-1-3-4', 'grant', 'full_control',
                             'this_folder_subfolders_files')

                # Save the dacl to the object
                dacl.save(path, True)

            except CommandExecutionError:
                msg = 'Unable to securely set the permissions of ' \
                      '"{0}".'.format(path)
                if is_console_configured():
                    log.critical(msg)
                else:
                    sys.stderr.write("CRITICAL: {0}\n".format(msg))

    # Create the directories
    for dir_ in dirs:
        if not dir_:
            continue
        if not os.path.isdir(dir_):
            try:
                os.makedirs(dir_)
            except OSError as err:
                msg = 'Failed to create directory path "{0}" - {1}\n'
                sys.stderr.write(msg.format(dir_, err))
                sys.exit(err.errno)

        # The senitive_dirs (i.e. pki_dir, key_dir) gets its own permissions
        sensitive_dirs = sensitive_dirs or []
        if dir_ in sensitive_dirs:
            try:
                # Make Administrators group the owner
                salt.utils.win_dacl.set_owner(path, 'S-1-5-32-544')

                # Give Admins, System and Owner permissions
                # Get a clean dacl by not passing an obj_name
                dacl = salt.utils.win_dacl.dacl()

                # Add aces to the dacl, use the GUID (locale non-specific)
                # Administrators Group
                dacl.add_ace('S-1-5-32-544', 'grant', 'full_control',
                             'this_folder_subfolders_files')
                # System
                dacl.add_ace('S-1-5-18', 'grant', 'full_control',
                             'this_folder_subfolders_files')
                # Owner
                dacl.add_ace('S-1-3-4', 'grant', 'full_control',
                             'this_folder_subfolders_files')

                # Save the dacl to the object
                dacl.save(dir_, True)

            except CommandExecutionError:
                msg = 'Unable to securely set the permissions of "{0}".'
                msg = msg.format(dir_)
                if is_console_configured():
                    log.critical(msg)
                else:
                    sys.stderr.write("CRITICAL: {0}\n".format(msg))

    if skip_extra is False:
        # Run the extra verification checks
        zmq_version()<|MERGE_RESOLUTION|>--- conflicted
+++ resolved
@@ -197,22 +197,18 @@
     return True
 
 
-<<<<<<< HEAD
 def verify_env(
         dirs,
         user,
         permissive=False,
         pki_dir='',
         skip_extra=False,
+        root_dir=ROOT_DIR,
         sensitive_dirs=None):
-=======
-def verify_env(dirs, user, permissive=False, pki_dir='', skip_extra=False, root_dir=ROOT_DIR):
->>>>>>> d6ccf4bb
     '''
     Verify that the named directories are in place and that the environment
     can shake the salt
     '''
-<<<<<<< HEAD
     if pki_dir:
         salt.utils.versions.warn_until(
             'Neon',
@@ -224,14 +220,11 @@
         sensitive_dirs.append(list(pki_dir))
 
     if salt.utils.platform.is_windows():
-        return win_verify_env(dirs,
+        return win_verify_env(root_dir,
+                              dirs,
                               permissive=permissive,
                               skip_extra=skip_extra,
                               sensitive_dirs=sensitive_dirs)
-=======
-    if salt.utils.is_windows():
-        return win_verify_env(root_dir, dirs, permissive, pki_dir, skip_extra)
->>>>>>> d6ccf4bb
     import pwd  # after confirming not running Windows
     try:
         pwnam = pwd.getpwnam(user)
@@ -557,16 +550,13 @@
         log.warning('Insecure logging configuration detected! Sensitive data may be logged.')
 
 
-<<<<<<< HEAD
 def win_verify_env(
+        path,
         dirs,
         permissive=False,
         pki_dir='',
         skip_extra=False,
         sensitive_dirs=None):
-=======
-def win_verify_env(path, dirs, permissive=False, pki_dir='', skip_extra=False):
->>>>>>> d6ccf4bb
     '''
     Verify that the named directories are in place and that the environment
     can shake the salt
