--- conflicted
+++ resolved
@@ -75,11 +75,8 @@
 import salt.state
 import salt.utils
 import salt.utils.cache
-<<<<<<< HEAD
 from salt.ext.six import string_types
 import salt.utils.process
-=======
->>>>>>> 52db8f79
 from salt._compat import string_types
 log = logging.getLogger(__name__)
 
@@ -280,15 +277,7 @@
         if serial is None:
             serial = salt.payload.Serial({'serial': 'msgpack'})
 
-<<<<<<< HEAD
         mtag, sep, mdata = raw.partition(TAGEND)  # split tag from data
-=======
-        if ord(raw[20]) >= 0x80:  # old style
-            mtag = raw[0:20].rstrip('|')
-            mdata = raw[20:]
-        else:  # new style
-            mtag, sep, mdata = raw.partition(TAGEND)  # split tag from data
->>>>>>> 52db8f79
 
         data = serial.loads(mdata)
         return mtag, data
