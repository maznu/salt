--- conflicted
+++ resolved
@@ -544,6 +544,7 @@
             'allow_nonstandard_methods': True,
             'streaming_callback': streaming_callback,
             'header_callback': header_callback,
+            'connect_timeout': connect_timeout,
             'request_timeout': timeout,
             'proxy_host': proxy_host,
             'proxy_port': proxy_port,
@@ -562,31 +563,7 @@
             download_client = HTTPClient(max_body_size=max_body) \
                 if supports_max_body_size \
                 else HTTPClient()
-<<<<<<< HEAD
-            result = download_client.fetch(
-                url_full,
-                method=method,
-                headers=header_dict,
-                auth_username=username,
-                auth_password=password,
-                body=data,
-                validate_cert=verify_ssl,
-                allow_nonstandard_methods=True,
-                streaming_callback=streaming_callback,
-                header_callback=header_callback,
-                connect_timeout=connect_timeout,
-                request_timeout=timeout,
-                proxy_host=proxy_host,
-                proxy_port=proxy_port,
-                proxy_username=proxy_username,
-                proxy_password=proxy_password,
-                raise_error=raise_error,
-                decompress_response=False,
-                **req_kwargs
-            )
-=======
             result = download_client.fetch(url_full, **req_kwargs)
->>>>>>> 5123488d
         except tornado.httpclient.HTTPError as exc:
             ret['status'] = exc.code
             ret['error'] = six.text_type(exc)
