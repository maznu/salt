--- conflicted
+++ resolved
@@ -127,13 +127,8 @@
         }
 
     def setUp(self):
-<<<<<<< HEAD
-        self.temp_file = temp.file(parent=TMP)
+        self.temp_file = temp.file(parent=RUNTIME_VARS.TMP)
         win_dacl.set_owner(obj_name=self.temp_file,
-=======
-        self.temp_file = temp.file(parent=RUNTIME_VARS.TMP)
-        salt.utils.win_dacl.set_owner(obj_name=self.temp_file,
->>>>>>> c232896b
                                       principal=self.current_user)
         win_dacl.set_inheritance(obj_name=self.temp_file,
                                             enabled=True)
