# -*- coding: utf-8 -*-
from __future__ import absolute_import, unicode_literals
import os
import logging

import salt.utils.files
from salt.ext import six
import textwrap

from tests.support.helpers import with_tempfile
<<<<<<< HEAD
=======
from tests.support.paths import BASE_FILES, TMP, TMP_PILLAR_TREE
>>>>>>> a4156f1a
from tests.support.case import ModuleCase
from tests.support.unit import skipIf
from tests.support.mixins import SaltReturnAssertsMixin
from tests.support.runtests import RUNTIME_VARS

try:
    import M2Crypto  # pylint: disable=W0611
    HAS_M2CRYPTO = True
except ImportError:
    HAS_M2CRYPTO = False


log = logging.getLogger(__name__)


@skipIf(not HAS_M2CRYPTO, 'Skip when no M2Crypto found')
class x509Test(ModuleCase, SaltReturnAssertsMixin):

    @classmethod
    def setUpClass(cls):
        cert_path = os.path.join(RUNTIME_VARS.BASE_FILES, 'x509_test.crt')
        with salt.utils.files.fopen(cert_path) as fp:
            cls.x509_cert_text = fp.read()

    def setUp(self):
        with salt.utils.files.fopen(os.path.join(TMP_PILLAR_TREE, 'signing_policies.sls'), 'w') as fp:
            fp.write(textwrap.dedent('''\
                x509_signing_policies:
                  ca_policy:
                    - minions: '*'
                    - signing_private_key: {0}/pki/ca.key
                    - signing_cert: {0}/pki/ca.crt
                    - O: Test Company
                    - basicConstraints: "CA:false"
                    - keyUsage: "critical digitalSignature, keyEncipherment"
                    - extendedKeyUsage: "critical serverAuth, clientAuth"
                    - subjectKeyIdentifier: hash
                    - authorityKeyIdentifier: keyid
                    - days_valid: 730
                    - copypath: {0}/pki
                     '''.format(TMP)))
        with salt.utils.files.fopen(os.path.join(TMP_PILLAR_TREE, 'top.sls'), 'w') as fp:
            fp.write(textwrap.dedent('''\
                     base:
                       '*':
                         - signing_policies
                     '''))
        self.run_function('saltutil.refresh_pillar')

    def tearDown(self):
        os.remove(os.path.join(TMP_PILLAR_TREE, 'signing_policies.sls'))
        os.remove(os.path.join(TMP_PILLAR_TREE, 'top.sls'))
        certs_path = os.path.join(TMP, 'pki')
        if os.path.exists(certs_path):
            salt.utils.files.rm_rf(certs_path)
        self.run_function('saltutil.refresh_pillar')

    def run_function(self, *args, **kwargs):
        ret = super(x509Test, self).run_function(*args, **kwargs)
        log.debug('ret = %s', ret)
        return ret

    @with_tempfile(suffix='.pem', create=False)
    def test_issue_49027(self, pemfile):
        ret = self.run_state(
            'x509.pem_managed',
            name=pemfile,
            text=self.x509_cert_text)
        assert isinstance(ret, dict), ret
        ret = ret[next(iter(ret))]
        assert ret.get('result') is True, ret
        with salt.utils.files.fopen(pemfile) as fp:
            result = fp.readlines()
        self.assertEqual(self.x509_cert_text.splitlines(True), result)

    @with_tempfile(suffix='.crt', create=False)
    @with_tempfile(suffix='.key', create=False)
    def test_issue_49008(self, keyfile, crtfile):
        ret = self.run_function(
            'state.apply',
            ['issue-49008'],
            pillar={'keyfile': keyfile, 'crtfile': crtfile})
        assert isinstance(ret, dict), ret
        for state_result in six.itervalues(ret):
            assert state_result['result'] is True, state_result
        assert os.path.exists(keyfile)
        assert os.path.exists(crtfile)

    def test_cert_signing(self):
        ret = self.run_function('state.apply', ['test_cert'], pillar={'tmp_dir': TMP})
        key = 'x509_|-test_crt_|-{}/pki/test.crt_|-certificate_managed'.format(TMP)
        assert key in ret
        assert 'changes' in ret[key]
        assert 'Certificate' in ret[key]['changes']
        assert 'New' in ret[key]['changes']['Certificate']<|MERGE_RESOLUTION|>--- conflicted
+++ resolved
@@ -8,10 +8,6 @@
 import textwrap
 
 from tests.support.helpers import with_tempfile
-<<<<<<< HEAD
-=======
-from tests.support.paths import BASE_FILES, TMP, TMP_PILLAR_TREE
->>>>>>> a4156f1a
 from tests.support.case import ModuleCase
 from tests.support.unit import skipIf
 from tests.support.mixins import SaltReturnAssertsMixin
@@ -37,7 +33,7 @@
             cls.x509_cert_text = fp.read()
 
     def setUp(self):
-        with salt.utils.files.fopen(os.path.join(TMP_PILLAR_TREE, 'signing_policies.sls'), 'w') as fp:
+        with salt.utils.files.fopen(os.path.join(RUNTIME_VARS.TMP_PILLAR_TREE, 'signing_policies.sls'), 'w') as fp:
             fp.write(textwrap.dedent('''\
                 x509_signing_policies:
                   ca_policy:
@@ -52,8 +48,8 @@
                     - authorityKeyIdentifier: keyid
                     - days_valid: 730
                     - copypath: {0}/pki
-                     '''.format(TMP)))
-        with salt.utils.files.fopen(os.path.join(TMP_PILLAR_TREE, 'top.sls'), 'w') as fp:
+                     '''.format(RUNTIME_VARS.TMP)))
+        with salt.utils.files.fopen(os.path.join(RUNTIME_VARS.TMP_PILLAR_TREE, 'top.sls'), 'w') as fp:
             fp.write(textwrap.dedent('''\
                      base:
                        '*':
@@ -62,9 +58,9 @@
         self.run_function('saltutil.refresh_pillar')
 
     def tearDown(self):
-        os.remove(os.path.join(TMP_PILLAR_TREE, 'signing_policies.sls'))
-        os.remove(os.path.join(TMP_PILLAR_TREE, 'top.sls'))
-        certs_path = os.path.join(TMP, 'pki')
+        os.remove(os.path.join(RUNTIME_VARS.TMP_PILLAR_TREE, 'signing_policies.sls'))
+        os.remove(os.path.join(RUNTIME_VARS.TMP_PILLAR_TREE, 'top.sls'))
+        certs_path = os.path.join(RUNTIME_VARS.TMP, 'pki')
         if os.path.exists(certs_path):
             salt.utils.files.rm_rf(certs_path)
         self.run_function('saltutil.refresh_pillar')
@@ -101,8 +97,8 @@
         assert os.path.exists(crtfile)
 
     def test_cert_signing(self):
-        ret = self.run_function('state.apply', ['test_cert'], pillar={'tmp_dir': TMP})
-        key = 'x509_|-test_crt_|-{}/pki/test.crt_|-certificate_managed'.format(TMP)
+        ret = self.run_function('state.apply', ['test_cert'], pillar={'tmp_dir': RUNTIME_VARS.TMP})
+        key = 'x509_|-test_crt_|-{}/pki/test.crt_|-certificate_managed'.format(RUNTIME_VARS.TMP)
         assert key in ret
         assert 'changes' in ret[key]
         assert 'Certificate' in ret[key]['changes']
