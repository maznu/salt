--- conflicted
+++ resolved
@@ -2051,12 +2051,7 @@
             ret = self.run_function('state.sls', mods='issue-8343')
             for name, step in six.iteritems(ret):
                 self.assertSaltTrueReturn({name: step})
-<<<<<<< HEAD
             with salt.utils.files.fopen(testcase_filedest) as fp_:
-=======
-
-            with salt.utils.fopen(testcase_filedest) as fp_:
->>>>>>> ba614625
                 contents = fp_.read().split(os.linesep)
 
             expected = [
