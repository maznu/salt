--- conflicted
+++ resolved
@@ -17,14 +17,11 @@
 msgpack-python >= 0.4.2, != 0.5.5
 patch
 psutil
-<<<<<<< HEAD
 # Let's install cryptodome instead of pycrupto because of it's ourstanding security issues
 # PyCrypto, if pulled, will be removed from the generated static requirements
 pycryptodome
+pygit2
 pylxd>=2.2.5
-=======
-pygit2
->>>>>>> fd639320
 pyopenssl
 python-etcd>0.4.2
 python-gnupg
