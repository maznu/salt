#
# This file is autogenerated by pip-compile
# To update, run:
#
#    pip-compile -o requirements/static/py3.5/tcp-windows.txt -v requirements/base.txt requirements/pytest.txt requirements/static/windows.in
#
asn1crypto==0.24.0        # via cryptography
atomicwrites==1.3.0       # via pytest
attrs==19.1.0             # via pytest
aws-xray-sdk==0.95        # via moto
backports.ssl-match-hostname==3.7.0.1  # via websocket-client
boto3==1.9.132
boto==2.49.0
botocore==1.12.132        # via boto3, moto, s3transfer
cachetools==3.1.0         # via google-auth
certifi==2019.3.9         # via kubernetes, requests
cffi==1.12.2              # via cryptography, pygit2
chardet==3.0.4            # via requests
colorama==0.4.1           # via pytest
coverage==4.5.3           # via pytest-cov
cryptography==2.6.1       # via moto, pylxd, pyopenssl
dmidecode==0.9.0
dnspython==1.16.0
docker-pycreds==0.4.0     # via docker
docker==2.7.0
docutils==0.14            # via botocore
ecdsa==0.13.2             # via python-jose
future==0.17.1            # via python-jose
google-auth==1.6.3        # via kubernetes
idna==2.8                 # via requests
ipaddress==1.0.22         # via kubernetes
jinja2==2.10.1
jmespath==0.9.4           # via boto3, botocore
jsondiff==1.1.1           # via moto
jsonpickle==1.1           # via aws-xray-sdk
jsonschema==2.6.0
keyring==5.7.1
kubernetes==3.0.0
markupsafe==1.1.1
mock==2.0.0 ; python_version < "3.6"
more-itertools==5.0.0
moto==1.3.7
msgpack-python==0.5.6
msgpack==0.6.1
patch==1.16
pathlib2==2.3.3           # via pytest
pbr==5.1.3                # via mock, pylxd
pluggy==0.9.0             # via pytest
psutil==5.6.1
py==1.8.0                 # via pytest
pyaml==19.4.1             # via moto
pyasn1-modules==0.2.4     # via google-auth
pyasn1==0.4.5             # via pyasn1-modules, rsa
pycparser==2.19           # via cffi
<<<<<<< HEAD
pycryptodome==3.8.1
pylxd==2.2.9
=======
pycryptodome==3.8.1       # via python-jose
pygit2==0.28.1
>>>>>>> fd639320
pyopenssl==19.0.0
pytest-cov==2.6.1
pytest-helpers-namespace==2019.1.8
pytest-salt-runtests-bridge==2019.1.30
pytest-salt==2018.12.8
pytest-tempdir==2018.8.11
pytest-timeout==1.3.3
pytest==4.4.1
python-dateutil==2.8.0    # via botocore, kubernetes, moto, pylxd
python-etcd==0.4.5
python-gnupg==0.4.4
python-jose==2.0.2        # via moto
pytz==2019.1              # via moto
pyvmomi==6.7.1.2018.12
pywin32==224
pyyaml==3.13
requests-toolbelt==0.9.1  # via pylxd
requests-unixsocket==0.1.5  # via pylxd
requests==2.21.0
responses==0.10.6         # via moto
rfc3987==1.3.8
rsa==4.0                  # via google-auth
s3transfer==0.2.0         # via boto3
salttesting==2017.6.1
sed==0.3.1
setproctitle==1.1.10
<<<<<<< HEAD
six==1.12.0               # via cryptography, docker, docker-pycreds, google-auth, kubernetes, mock, more-itertools, moto, pathlib2, pylxd, pyopenssl, pytest, python-dateutil, python-jose, pyvmomi, responses, salttesting, websocket-client
=======
six==1.12.0               # via cryptography, docker, docker-pycreds, google-auth, kubernetes, mock, more-itertools, moto, pathlib2, pygit2, pyopenssl, pytest, python-dateutil, python-jose, pyvmomi, responses, salttesting, websocket-client
>>>>>>> fd639320
strict-rfc3339==0.7
timelib==0.2.4
tornado==4.5.3 ; python_version >= "3.4"
urllib3==1.24.2           # via botocore, kubernetes, python-etcd, requests, requests-unixsocket
virtualenv==16.4.3
websocket-client==0.40.0  # via docker, kubernetes
werkzeug==0.15.2          # via moto
wmi==1.4.9
wrapt==1.11.1             # via aws-xray-sdk
ws4py==0.5.1              # via pylxd
xmltodict==0.12.0         # via moto<|MERGE_RESOLUTION|>--- conflicted
+++ resolved
@@ -52,13 +52,9 @@
 pyasn1-modules==0.2.4     # via google-auth
 pyasn1==0.4.5             # via pyasn1-modules, rsa
 pycparser==2.19           # via cffi
-<<<<<<< HEAD
 pycryptodome==3.8.1
+pygit2==0.28.1
 pylxd==2.2.9
-=======
-pycryptodome==3.8.1       # via python-jose
-pygit2==0.28.1
->>>>>>> fd639320
 pyopenssl==19.0.0
 pytest-cov==2.6.1
 pytest-helpers-namespace==2019.1.8
@@ -85,11 +81,7 @@
 salttesting==2017.6.1
 sed==0.3.1
 setproctitle==1.1.10
-<<<<<<< HEAD
-six==1.12.0               # via cryptography, docker, docker-pycreds, google-auth, kubernetes, mock, more-itertools, moto, pathlib2, pylxd, pyopenssl, pytest, python-dateutil, python-jose, pyvmomi, responses, salttesting, websocket-client
-=======
-six==1.12.0               # via cryptography, docker, docker-pycreds, google-auth, kubernetes, mock, more-itertools, moto, pathlib2, pygit2, pyopenssl, pytest, python-dateutil, python-jose, pyvmomi, responses, salttesting, websocket-client
->>>>>>> fd639320
+six==1.12.0               # via cryptography, docker, docker-pycreds, google-auth, kubernetes, mock, more-itertools, moto, pathlib2, pygit2, pylxd, pyopenssl, pytest, python-dateutil, python-jose, pyvmomi, responses, salttesting, websocket-client
 strict-rfc3339==0.7
 timelib==0.2.4
 tornado==4.5.3 ; python_version >= "3.4"
