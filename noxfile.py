--- conflicted
+++ resolved
@@ -1011,19 +1011,11 @@
 
 @nox.session(python="3")
 def lint(session):
-<<<<<<< HEAD
-    '''
-    Run PyLint against Salt and its test suite. Set PYLINT_REPORT to a path to capture output.
-    '''
-    session.notify('lint-salt-{}'.format(session.python))
-    session.notify('lint-tests-{}'.format(session.python))
-=======
     """
     Run PyLint against Salt and it's test suite. Set PYLINT_REPORT to a path to capture output.
     """
     session.notify("lint-salt-{}".format(session.python))
     session.notify("lint-tests-{}".format(session.python))
->>>>>>> 62458e4e
 
 
 @nox.session(python="3", name="lint-salt")
@@ -1041,19 +1033,10 @@
 
 @nox.session(python="3", name="lint-tests")
 def lint_tests(session):
-<<<<<<< HEAD
-    '''
-    Run PyLint against Salt and its test suite. Set PYLINT_REPORT to a path to capture output.
-    '''
-    flags = [
-        '--disable=I'
-    ]
-=======
     """
     Run PyLint against Salt and it's test suite. Set PYLINT_REPORT to a path to capture output.
     """
     flags = ["--disable=I"]
->>>>>>> 62458e4e
     if session.posargs:
         paths = session.posargs
     else:
@@ -1076,19 +1059,10 @@
 
 @nox.session(python=False, name="lint-tests-pre-commit")
 def lint_tests_pre_commit(session):
-<<<<<<< HEAD
-    '''
-    Run PyLint against Salt and its test suite. Set PYLINT_REPORT to a path to capture output.
-    '''
-    flags = [
-        '--disable=I'
-    ]
-=======
     """
     Run PyLint against Salt and it's test suite. Set PYLINT_REPORT to a path to capture output.
     """
     flags = ["--disable=I"]
->>>>>>> 62458e4e
     if session.posargs:
         paths = session.posargs
     else:
